<<<<<<< HEAD
'use strict';
const crypto = require('crypto');
const zlib = require('zlib');
const { parsePng } = require('./png_decoder');

const PDF_STATE_CACHE = new WeakMap();

function _requirePdfBuffer(value, label) {
  if (Buffer.isBuffer(value)) return value;
  if (ArrayBuffer.isView(value)) {
    const view = value;
    return Buffer.from(view.buffer, view.byteOffset, view.byteLength);
  }
  if (value instanceof ArrayBuffer) {
    return Buffer.from(value);
  }
  throw new Error((label || 'pdfBuffer') + ' must be a Buffer or Uint8Array');
}

function getPdfState(pdf){
  const buf = _requirePdfBuffer(pdf, 'pdf');
  let state = PDF_STATE_CACHE.get(buf);
  if (state) return state;

  const pdfStr = buf.toString('latin1');
  const meta = _parseLastTrailer(pdfStr);
  const xrefMap = _buildXrefMap(pdfStr, meta.startxref);

  state = { pdfStr, meta, xrefMap };
  PDF_STATE_CACHE.set(buf, state);
  return state;
}
=======
'use strict';
const crypto = require('crypto');
const zlib = require('zlib');

const { parsePng } = require('./png_decoder');

const PDF_STATE_CACHE = new WeakMap();

function getPdfState(pdf){
  if (!Buffer.isBuffer(pdf)) throw new Error('pdf must be Buffer');
  let state = PDF_STATE_CACHE.get(pdf);
  if (state) return state;

  const pdfStr = pdf.toString('latin1');
  const meta = _parseLastTrailer(pdfStr);
  const xrefMap = _buildXrefMap(pdfStr, meta.startxref);

  state = { pdfStr, meta, xrefMap };
  PDF_STATE_CACHE.set(pdf, state);
  return state;
}
>>>>>>> e150fb0c

function _parseLastTrailer(pdfStr){
  const sxRe = /startxref\s+(\d+)\s+%%EOF/g;
  let sxMatch = null;
  let m;
  while ((m = sxRe.exec(pdfStr)) !== null) sxMatch = m;
  if (!sxMatch) throw new Error('startxref not found');
  const startxref = parseInt(sxMatch[1], 10);

  const trailers = pdfStr.match(/trailer\s*<<[\s\S]*?>>/g);
  if (!trailers || !trailers.length) throw new Error('trailer not found');
  const trailerStr = trailers[trailers.length - 1];

  const rootM = /\/Root\s+(\d+)\s+0\s+R/.exec(trailerStr);
  const sizeM = /\/Size\s+(\d+)/.exec(trailerStr);
  if (!rootM || !sizeM) throw new Error('missing /Root or /Size');

  return {
    startxref,
    rootRef: rootM[1] + ' 0 R',
    rootObjNum: parseInt(rootM[1], 10),
    size: parseInt(sizeM[1], 10)
  };
}

function _skipWs(str, pos){
  while (pos < str.length) {
    const ch = str.charCodeAt(pos);
    if (ch === 0x20 || ch === 0x09 || ch === 0x0d || ch === 0x0a) pos++;
    else break;
  }
  return pos;
}

function _extractDictAt(str, idx){
  if (idx < 0 || idx >= str.length) return null;
  const tok = /<<|>>/g;
  tok.lastIndex = idx;
  let depth = 0, start = -1;
  let t;
  while ((t = tok.exec(str)) !== null) {
    const sym = str.substr(t.index, 2);
    if (sym === '<<') {
      if (depth === 0) start = t.index;
      depth++;
    } else {
      depth--;
      if (depth === 0) {
        return { dictStr: str.slice(start, t.index + 2), endPos: tok.lastIndex };
      }
      if (depth < 0) break;
    }
  }
  return null;
}

function _parseXrefAt(str, offset, map, visited){
  if (visited.has(offset)) return;
  visited.add(offset);
  if (offset < 0 || offset >= str.length) return;
  if (str.slice(offset, offset + 4) !== 'xref') return;

  let pos = offset + 4;
  pos = _skipWs(str, pos);

  while (pos < str.length){
    if (str.startsWith('trailer', pos)){
      pos += 7;
      pos = _skipWs(str, pos);
      const dictStart = str.indexOf('<<', pos);
      const dict = _extractDictAt(str, dictStart);
      if (dict) {
        const prevM = /\/Prev\s+(\d+)/.exec(dict.dictStr);
        if (prevM) _parseXrefAt(str, parseInt(prevM[1], 10), map, visited);
      }
      break;
    }
    const headerRe = /(\d+)\s+(\d+)/y;
    headerRe.lastIndex = pos;
    const header = headerRe.exec(str);
    if (!header) break;
    pos = headerRe.lastIndex;
    const startObj = parseInt(header[1], 10);
    const count = parseInt(header[2], 10);
    for (let i = 0; i < count; i++){
      const entryRe = /(\d{10})\s+(\d{5})\s+([nf])/y;
      entryRe.lastIndex = pos;
      const entry = entryRe.exec(str);
      if (!entry) return;
      pos = entryRe.lastIndex;
      if (entry[3] === 'n'){
        const objNum = startObj + i;
        const off = parseInt(entry[1], 10);
        if (!map.has(objNum)) map.set(objNum, off);
      }
      pos = _skipWs(str, pos);
    }
  }
}

function _buildXrefMap(str, startxref){
  const map = new Map();
  const visited = new Set();
  if (typeof startxref === 'number' && !Number.isNaN(startxref)){
    _parseXrefAt(str, startxref, map, visited);
  }
  return map;
}

/* ------------------------- Basit PDF yardımcıları ------------------------- */

function readLastTrailer(pdf){
  pdf = _requirePdfBuffer(pdf, 'pdf');
  const state = getPdfState(pdf);
  const { meta } = state;
  return {
    startxref: meta.startxref,
    rootRef: meta.rootRef,
    rootObjNum: meta.rootObjNum,
    size: meta.size
  };
}

/* ---- DENGELİ sözlük okuyan geliştirilmiş readObject (iç içe << >> destekler) ---- */
function readObject(pdf, objNum){
  pdf = _requirePdfBuffer(pdf, 'pdf');
  const state = getPdfState(pdf);
  const { pdfStr, xrefMap } = state;
  let offset = xrefMap.get(objNum);

  const legacyRead = () => {
    const re = new RegExp(String(objNum) + '\\s+0\\s+obj\\b', 'g');
    let match;
    let best = null;
    let bestPriority = -1;
    while ((match = re.exec(pdfStr)) !== null){
      const bodyStart = re.lastIndex;
      const endIdx = pdfStr.indexOf('endobj', bodyStart);
      if (endIdx < 0) break;
      const body = pdfStr.slice(bodyStart, endIdx);
      const relIdx = body.indexOf('<<');
      if (relIdx >= 0){
        const dict = _extractDictAt(body, relIdx);
        if (dict){
          const dictStr = dict.dictStr;
          const typeMatch = /\/Type\s*\/([A-Za-z]+)/.exec(dictStr);
          if (typeMatch){
            const t = typeMatch[1];
            let priority = 1;
            if (t === 'Page') priority = 5;
            else if (t === 'Pages' || t === 'Catalog') priority = 4;
            else if (t === 'AcroForm' || t === 'Annot' || t === 'Sig' || t === 'DocTimeStamp') priority = 3;
            else if (t === 'FontDescriptor') priority = 0;
            else priority = 2;
            if (priority >= bestPriority) {
              const startIdx = pdfStr.indexOf(dictStr, bodyStart);
              const endIdxAbs = (startIdx >= 0) ? startIdx + dictStr.length : -1;
              best = { dictStr, start: startIdx, end: endIdxAbs };
              bestPriority = priority;
            }
          } else {
            if (bestPriority <= 1) {
              const startIdx = pdfStr.indexOf(dictStr, bodyStart);
              const endIdxAbs = (startIdx >= 0) ? startIdx + dictStr.length : -1;
              best = { dictStr, start: startIdx, end: endIdxAbs };
              bestPriority = 1;
            }
          }
        }
      }
      re.lastIndex = endIdx + 6;
    }
    return best;
  };

  if (offset == null) {
    return legacyRead();
  }

  const headerRe = /(\d+)\s+(\d+)\s+obj\b/y;
  headerRe.lastIndex = offset;
  const header = headerRe.exec(pdfStr);
  if (!header || parseInt(header[1], 10) !== objNum) {
    return legacyRead();
  }

  const dictIdx = pdfStr.indexOf('<<', headerRe.lastIndex);
  if (dictIdx < 0) return legacyRead();
  const dict = _extractDictAt(pdfStr, dictIdx);
  if (!dict) return legacyRead();
  return { dictStr: dict.dictStr, start: dictIdx, end: dict.endPos };
}

/* -------------------- Güvenli /Page bulucu (Pages ağacı) -------------------- */

function _readKidsArray(dictStr){
  const m = /\/Kids\s*\[\s*([^\]]*)\]/.exec(dictStr);
  if (!m) return [];
  const arr = [];
  const re = /(\d+)\s+0\s+R/g;
  let mm;
  while ((mm = re.exec(m[1])) !== null) arr.push(parseInt(mm[1], 10));
  return arr;
}
function _dictHasType(dictStr, typeName){
  return new RegExp('\\/Type\\s+\\/' + typeName + '\\b').test(dictStr);
}
function _findFirstPageFrom(pdf, objNum, depth){
  if (depth > 20) return null;
  const obj = readObject(pdf, objNum);
  if (!obj) return null;
  if (_dictHasType(obj.dictStr, 'Page')) return objNum;
  if (_dictHasType(obj.dictStr, 'Pages')){
    const kids = _readKidsArray(obj.dictStr);
    for (let i=0;i<kids.length;i++){
      const p = _findFirstPageFrom(pdf, kids[i], depth+1);
      if (p) return p;
    }
  }
  return null;
}
function findFirstPageObjNumSafe(pdf){
  const meta = readLastTrailer(pdf);
  const catalog = readObject(pdf, meta.rootObjNum);
  if (!catalog) throw new Error('Catalog (Root) not found');
  const pagesRef = /\/Pages\s+(\d+)\s+0\s+R/.exec(catalog.dictStr);
  if (!pagesRef) throw new Error('Catalog has no /Pages');
  const pagesNum = parseInt(pagesRef[1], 10);
  const firstPage = _findFirstPageFrom(pdf, pagesNum, 0);
  if (!firstPage) throw new Error('No /Page found via /Pages tree');
  return firstPage;
}

function _findFirstPageByScan(pdf){
  const state = getPdfState(pdf);
  const { pdfStr, xrefMap } = state;
  const sorted = Array.from(xrefMap.keys()).sort((a,b) => a - b);
  for (let i = 0; i < sorted.length; i++){
    const num = sorted[i];
    const obj = readObject(pdf, num);
    if (obj && /\/Type\s*\/Page\b/.test(obj.dictStr)) return num;
  }
  const objRe = /(\d+)\s+0\s+obj\b/g;
  let m;
  while ((m = objRe.exec(pdfStr)) !== null){
    const num = parseInt(m[1], 10);
    if (Number.isNaN(num)) continue;
    const bodyStart = objRe.lastIndex;
    const endIdx = pdfStr.indexOf('endobj', bodyStart);
    if (endIdx < 0) break;
    const body = pdfStr.slice(bodyStart, endIdx);
    if (/\/Type\s*\/Page\b/.test(body)) return num;
    objRe.lastIndex = endIdx + 6;
<<<<<<< HEAD
  }
  return null;
}

function _countPagesUnder(pdf, objNum, visited = new Set()){
  if (visited.has(objNum)) return 0;
  visited.add(objNum);
  const obj = readObject(pdf, objNum);
  if (!obj) return 0;
  if (_dictHasType(obj.dictStr, 'Page')) return 1;
  if (!_dictHasType(obj.dictStr, 'Pages')) return 0;
  const kids = _extractRefArray(obj.dictStr, '/Kids');
  let total = 0;
  for (let i = 0; i < kids.length; i++){
    total += _countPagesUnder(pdf, kids[i], visited);
  }
  return total;
}

function _findPageByIndex(pdf, objNum, targetIndex){
  const obj = readObject(pdf, objNum);
  if (!obj) return null;
  if (_dictHasType(obj.dictStr, 'Page')) {
    return targetIndex === 0 ? { pageObjNum: objNum } : null;
  }
  if (!_dictHasType(obj.dictStr, 'Pages')) return null;
  const kids = _extractRefArray(obj.dictStr, '/Kids');
  let remaining = targetIndex;
  for (let i = 0; i < kids.length; i++){
    const kid = kids[i];
    const kidObj = readObject(pdf, kid);
    if (!kidObj) continue;
    if (_dictHasType(kidObj.dictStr, 'Page')) {
      if (remaining === 0) return { pageObjNum: kid };
      remaining -= 1;
      continue;
    }
    if (_dictHasType(kidObj.dictStr, 'Pages')) {
      const countMatch = /\/Count\s+(\d+)/.exec(kidObj.dictStr);
      const childCount = countMatch ? parseInt(countMatch[1], 10) : _countPagesUnder(pdf, kid);
      if (!Number.isInteger(childCount) || childCount < 0) {
        continue;
      }
      if (remaining < childCount) {
        return _findPageByIndex(pdf, kid, remaining);
      }
      remaining -= childCount;
    }
  }
  return null;
}

function findPageObjNumByIndex(pdf, pageIndex){
  if (typeof pageIndex !== 'number' || pageIndex < 0) throw new Error('pageIndex must be >= 0');
  const meta = readLastTrailer(pdf);
  const catalog = readObject(pdf, meta.rootObjNum);
  if (!catalog) throw new Error('Catalog (Root) not found');
  const pagesRef = /\/Pages\s+(\d+)\s+0\s+R/.exec(catalog.dictStr);
  if (!pagesRef) throw new Error('Catalog has no /Pages');
  const pagesNum = parseInt(pagesRef[1], 10);
  const result = _findPageByIndex(pdf, pagesNum, pageIndex);
  if (!result || typeof result.pageObjNum !== 'number') {
    throw new Error('Page index out of range');
  }
  return result.pageObjNum;
}

/* -------------------- AcroForm/Sig & Widget inşa yardımcıları -------------------- */

function _injectKeyRef(dictStr, key, valueRef){
  const re = new RegExp(key.replace('/', '\\/') + '\\s+\\d+\\s+0\\s+R');
  if (re.test(dictStr)) return dictStr;
=======
  }
  return null;
}

function _collectPagesInOrder(pdf, objNum, out, depth){
  if (depth > 40) return;
  const obj = readObject(pdf, objNum);
  if (!obj || !obj.dictStr) return;
  if (_dictHasType(obj.dictStr, 'Page')) {
    out.push(objNum);
    return;
  }
  if (_dictHasType(obj.dictStr, 'Pages')) {
    const kids = _readKidsArray(obj.dictStr);
    for (let i = 0; i < kids.length; i++){
      _collectPagesInOrder(pdf, kids[i], out, depth + 1);
    }
  }
}

function findPageObjNumByIndex(pdf, index){
  if (!Number.isInteger(index) || index < 0) throw new Error('pageIndex must be a non-negative integer');
  const meta = readLastTrailer(pdf);
  const catalog = readObject(pdf, meta.rootObjNum);
  if (!catalog) throw new Error('Catalog (Root) not found');
  const pagesRef = /\/Pages\s+(\d+)\s+0\s+R/.exec(catalog.dictStr);
  if (!pagesRef) throw new Error('Catalog has no /Pages');
  const pagesNum = parseInt(pagesRef[1], 10);
  const pages = [];
  _collectPagesInOrder(pdf, pagesNum, pages, 0);
  if (index >= pages.length) return null;
  return pages[index];
}

function _countPagesUnder(pdf, objNum, visited = new Set()){
  if (visited.has(objNum)) return 0;
  visited.add(objNum);
  const obj = readObject(pdf, objNum);
  if (!obj) return 0;
  if (_dictHasType(obj.dictStr, 'Page')) return 1;
  if (!_dictHasType(obj.dictStr, 'Pages')) return 0;
  const kids = _extractRefArray(obj.dictStr, '/Kids');
  let total = 0;
  for (let i = 0; i < kids.length; i++){
    total += _countPagesUnder(pdf, kids[i], visited);
  }
  return total;
}

function _findPageByIndex(pdf, objNum, targetIndex){
  const obj = readObject(pdf, objNum);
  if (!obj) return null;
  if (_dictHasType(obj.dictStr, 'Page')) {
    return targetIndex === 0 ? { pageObjNum: objNum } : null;
  }
  if (!_dictHasType(obj.dictStr, 'Pages')) return null;
  const kids = _extractRefArray(obj.dictStr, '/Kids');
  let remaining = targetIndex;
  for (let i = 0; i < kids.length; i++){
    const kid = kids[i];
    const kidObj = readObject(pdf, kid);
    if (!kidObj) continue;
    if (_dictHasType(kidObj.dictStr, 'Page')) {
      if (remaining === 0) return { pageObjNum: kid };
      remaining -= 1;
      continue;
    }
    if (_dictHasType(kidObj.dictStr, 'Pages')) {
      const countMatch = /\/Count\s+(\d+)/.exec(kidObj.dictStr);
      const childCount = countMatch ? parseInt(countMatch[1], 10) : _countPagesUnder(pdf, kid);
      if (!Number.isInteger(childCount) || childCount < 0) {
        continue;
      }
      if (remaining < childCount) {
        return _findPageByIndex(pdf, kid, remaining);
      }
      remaining -= childCount;
    }
  }
  return null;
}

function findPageObjNumByIndex(pdf, pageIndex){
  if (typeof pageIndex !== 'number' || pageIndex < 0) throw new Error('pageIndex must be >= 0');
  const meta = readLastTrailer(pdf);
  const catalog = readObject(pdf, meta.rootObjNum);
  if (!catalog) throw new Error('Catalog (Root) not found');
  const pagesRef = /\/Pages\s+(\d+)\s+0\s+R/.exec(catalog.dictStr);
  if (!pagesRef) throw new Error('Catalog has no /Pages');
  const pagesNum = parseInt(pagesRef[1], 10);
  const result = _findPageByIndex(pdf, pagesNum, pageIndex);
  if (!result || typeof result.pageObjNum !== 'number') {
    throw new Error('Page index out of range');
  }
  return result.pageObjNum;
}

/* -------------------- AcroForm/Sig & Widget inşa yardımcıları -------------------- */

function _injectKeyRef(dictStr, key, valueRef){
  const re = new RegExp(key.replace('/', '\\/') + '\\s+\\d+\\s+0\\s+R');
  if (re.test(dictStr)) return dictStr;
>>>>>>> e150fb0c
  return dictStr.replace(/>>\s*$/, ' ' + key + ' ' + valueRef + ' >>');
}
function _injectKeyRaw(dictStr, rawKV){
  const k = rawKV.split(/\s+/)[0];
  const re = new RegExp(k.replace('/', '\\/') + '\\b');
  if (re.test(dictStr)) return dictStr;
  return dictStr.replace(/>>\s*$/, ' ' + rawKV + ' >>');
}

function _replaceOrAppend(dictStr, regex, replacement){
  if (regex.test(dictStr)) {
    return dictStr.replace(regex, replacement);
  }
  return dictStr.replace(/>>\s*$/, ' ' + replacement + ' >>');
}

function _formatPdfNumber(num){
  if (!Number.isFinite(num)) throw new Error('PDF number must be finite');
  if (Number.isInteger(num)) return String(num);
  const fixed = num.toFixed(6);
  const trimmed = fixed.replace(/\.0+$/, '').replace(/(\.\d*?)0+$/, '$1');
  return trimmed.endsWith('.') ? trimmed.slice(0, -1) : trimmed;
}

function _ensureDocTimeStampPerms(pdf, rootDict, docTsRef){
  let updatedRoot = rootDict;
  let rootChanged = false;
  const extraObjs = [];

  const permsRefMatch = /\/Perms\s+(\d+)\s+0\s+R/.exec(updatedRoot);
  if (permsRefMatch){
    const permsObjNum = parseInt(permsRefMatch[1], 10);
    const permsObj = readObject(pdf, permsObjNum);
    if (permsObj && permsObj.dictStr){
      const docRefRe = /\/DocTimeStamp\s+\d+\s+0\s+R/;
      let permsDict = permsObj.dictStr;
      let newPermsDict;
      if (docRefRe.test(permsDict)){
        newPermsDict = permsDict.replace(docRefRe, '/DocTimeStamp ' + docTsRef);
      } else {
        newPermsDict = permsDict.replace(/>>\s*$/, ' /DocTimeStamp ' + docTsRef + ' >>');
      }
      if (newPermsDict !== permsDict){
        extraObjs.push({ objNum: permsObjNum, contentStr: newPermsDict });
      }
    } else {
      const replacement = '/Perms << /DocTimeStamp ' + docTsRef + ' >>';
      const replaced = updatedRoot.replace(permsRefMatch[0], replacement);
      if (replaced !== updatedRoot){
        updatedRoot = replaced;
        rootChanged = true;
      }
    }
    return { rootDict: updatedRoot, rootChanged, extraObjs };
  }

  const permsInlineMatch = /\/Perms\s*<<([\s\S]*?)>>/.exec(updatedRoot);
  if (permsInlineMatch){
    const inner = permsInlineMatch[1];
    const docRefRe = /\/DocTimeStamp\s+\d+\s+0\s+R/;
    let newInner;
    if (docRefRe.test(inner)){
      newInner = inner.replace(docRefRe, '/DocTimeStamp ' + docTsRef);
    } else {
      newInner = inner.trim() + ' /DocTimeStamp ' + docTsRef;
    }
    const replacement = '/Perms << ' + newInner.trim() + ' >>';
    if (replacement !== permsInlineMatch[0]){
      updatedRoot = updatedRoot.slice(0, permsInlineMatch.index) +
                    replacement +
                    updatedRoot.slice(permsInlineMatch.index + permsInlineMatch[0].length);
      rootChanged = true;
    }
    return { rootDict: updatedRoot, rootChanged, extraObjs };
  }

  const injected = _injectKeyRaw(updatedRoot, '/Perms << /DocTimeStamp ' + docTsRef + ' >>');
  if (injected !== updatedRoot){
    updatedRoot = injected;
    rootChanged = true;
  }
  return { rootDict: updatedRoot, rootChanged, extraObjs };
}

function _ensureDocTimeStampAcroForm(pdf, rootDict, allocateObjNum, opts){
  opts = opts || {};
  const docTsRef = opts.docTsRef;
  const pageRefStr = opts.pageRefStr || null;
  const fieldLabel = (typeof opts.fieldName === 'string' && opts.fieldName.length > 0)
    ? opts.fieldName
    : 'DocTimeStamp';

  if (!docTsRef) {
    throw new Error('docTsRef must be provided while preparing DocTimeStamp placeholder.');
  }

  let updatedRoot = rootDict;
  let rootChanged = false;
  const extraObjs = [];

  const fieldObjNum = allocateObjNum();
  let widgetObjNum = null;

  if (pageRefStr) {
    const pageMatch = /^(\d+)\s+0\s+R$/.exec(pageRefStr);
    if (pageMatch) {
      const pageObjNum = parseInt(pageMatch[1], 10);
      const pageObj = readObject(pdf, pageObjNum);
      if (pageObj && pageObj.dictStr && /\/Type\s*\/Page\b/.test(pageObj.dictStr)) {
        widgetObjNum = allocateObjNum();
        const widgetDict = '<< /Type /Annot /Subtype /Widget /FT /Sig /Rect [0 0 0 0] /F 132 /Parent ' +
                           fieldObjNum + ' 0 R /P ' + pageRefStr + ' >>';
        extraObjs.push({ objNum: widgetObjNum, contentStr: widgetDict });
        const updatedPage = _appendUniqueRef(pageObj.dictStr, '/Annots', widgetObjNum);
        if (updatedPage !== pageObj.dictStr) {
          extraObjs.push({ objNum: pageObjNum, contentStr: updatedPage });
        }
      }
    }
  }

  let fieldDict = '<< /FT /Sig /T (' + fieldLabel + ') /Ff 0 /V ' + docTsRef;
  if (widgetObjNum) {
    fieldDict += ' /Kids [ ' + widgetObjNum + ' 0 R ]';
  }
  fieldDict += ' >>';
  extraObjs.push({ objNum: fieldObjNum, contentStr: fieldDict });

  const ensureAcroDict = (dictStr) => {
    let out = dictStr;
    out = _injectKeyRaw(out, '/Type /AcroForm');
    out = /\/Fields\s*\[/.test(out) ? out : _injectKeyRaw(out, '/Fields []');
    out = _appendUniqueRef(out, '/Fields', fieldObjNum);
    out = _ensureSigFlags(out);
    return out;
  };

  const acroInlineMatch = /\/AcroForm\s*<<([\s\S]*?)>>/.exec(updatedRoot);
  if (acroInlineMatch) {
    const original = acroInlineMatch[0];
    const dictStr = '<<' + acroInlineMatch[1] + '>>';
    const ensured = ensureAcroDict(dictStr);
    if (ensured !== dictStr) {
      const replacement = '/AcroForm ' + ensured;
      updatedRoot = updatedRoot.slice(0, acroInlineMatch.index) +
                    replacement +
                    updatedRoot.slice(acroInlineMatch.index + original.length);
      rootChanged = true;
    }
    return { rootDict: updatedRoot, rootChanged, extraObjs };
  }

  const acroRefMatch = /\/AcroForm\s+(\d+)\s+0\s+R/.exec(updatedRoot);
  if (acroRefMatch) {
    const acroNum = parseInt(acroRefMatch[1], 10);
    const acroObj = readObject(pdf, acroNum);
    const dictStr = acroObj && acroObj.dictStr ? acroObj.dictStr : '<<>>';
    const ensured = ensureAcroDict(dictStr);
    if (ensured !== dictStr) {
      extraObjs.push({ objNum: acroNum, contentStr: ensured });
    }
    return { rootDict: updatedRoot, rootChanged, extraObjs };
  }

  const acroObjNum = allocateObjNum();
  let acroDict = '<< /Type /AcroForm /Fields [] /SigFlags 3 >>';
  acroDict = _appendUniqueRef(acroDict, '/Fields', fieldObjNum);
  acroDict = _ensureSigFlags(acroDict);
  extraObjs.push({ objNum: acroObjNum, contentStr: acroDict });
  const injected = _injectKeyRef(updatedRoot, '/AcroForm', acroObjNum + ' 0 R');
  if (injected !== updatedRoot) {
    updatedRoot = injected;
    rootChanged = true;
  }

  return { rootDict: updatedRoot, rootChanged, extraObjs };
}

function _appendUniqueRef(dictStr, arrayKey, objNum){
  const ref = objNum + ' 0 R';
  const keyRe = new RegExp(arrayKey.replace('/', '\\/') + '\\s*\\[([\\s\\S]*?)\]');
  const match = keyRe.exec(dictStr);
  if (match){
    const inside = match[1];
    const refRe = new RegExp('\\b' + objNum + '\\s+0\\s+R\\b');
    if (refRe.test(inside)) return dictStr;
    const existingRefs = inside.match(/\d+\s+0\s+R/g) || [];
    existingRefs.push(ref);
    const replaced = arrayKey + ' [ ' + existingRefs.join(' ') + ' ]';
    return dictStr.slice(0, match.index) +
           replaced +
           dictStr.slice(match.index + match[0].length);
<<<<<<< HEAD
  }
  return _injectKeyRaw(dictStr, arrayKey + ' [ ' + ref + ' ]');
}

function _upsertKeyRaw(dictStr, key, rawValue){
  const keyEsc = key.replace('/', '\\/');
  const valuePattern = '(<<[\\s\\S]*?>>|\\[[\\s\\S]*?\]|\((?:[^\\\\)]|\\.)*\)|[^/<>\s][^/\s>]*)';
  const re = new RegExp('(' + keyEsc + '\\s+)' + valuePattern);
  if (re.test(dictStr)) {
    return dictStr.replace(re, function(_match, prefix){
      return prefix + rawValue;
    });
  }
  return _injectKeyRaw(dictStr, key + ' ' + rawValue);
}

function _formatPdfNumber(num){
  if (typeof num !== 'number' || !Number.isFinite(num)) return '0';
  if (Math.abs(num) >= 1e6 || Math.abs(num) <= 1e-6) {
    return num.toExponential(6).replace(/0+e/, 'e').replace(/\.e/, 'e');
  }
  const fixed = num.toFixed(6);
  return fixed.replace(/\.0+$/, '').replace(/(\.\d*?)0+$/, '$1');
}

function _setRect(dictStr, rect){
  if (!Array.isArray(rect) || rect.length !== 4) return dictStr;
  const rectVals = rect.map((n) => _formatPdfNumber(Number(n) || 0));
  return _upsertKeyRaw(dictStr, '/Rect', '[ ' + rectVals.join(' ') + ' ]');
}

function _setKeyRef(dictStr, key, objNum){
  if (typeof objNum !== 'number' || objNum < 0) return dictStr;
  return _upsertKeyRaw(dictStr, key, objNum + ' 0 R');
}

function _extractArrayContent(dictStr, key){
  const keyEsc = key.replace('/', '\\/');
  const re = new RegExp(keyEsc + '\\s*\[(.*?)\]', 's');
  const match = re.exec(dictStr);
  if (!match) return null;
  return match[1];
}

function _extractRefArray(dictStr, key){
  const content = _extractArrayContent(dictStr, key);
  if (!content) return [];
  const refs = [];
  const re = /(\d+)\s+0\s+R/g;
  let m;
  while ((m = re.exec(content)) !== null){
    refs.push(parseInt(m[1], 10));
  }
  return refs;
}

function _parseRect(dictStr){
  const match = /\/Rect\s*\[([^\]]+)\]/.exec(dictStr);
  if (!match) return null;
  const parts = match[1].trim().split(/\s+/).slice(0, 4);
  if (parts.length !== 4) return null;
  return parts.map((p) => parseFloat(p));
}

function _normalizeRect(rect){
  if (!Array.isArray(rect) || rect.length !== 4) return rect;
  const x1 = Number(rect[0]) || 0;
  const y1 = Number(rect[1]) || 0;
  const x2 = Number(rect[2]) || 0;
  const y2 = Number(rect[3]) || 0;
  const llx = Math.min(x1, x2);
  const lly = Math.min(y1, y2);
  const urx = Math.max(x1, x2);
  const ury = Math.max(y1, y2);
  return [llx, lly, urx, ury];
}

function _extractRef(dictStr, key){
  const keyEsc = key.replace('/', '\\/');
  const re = new RegExp(keyEsc + '\\s+(\d+)\\s+0\\s+R');
  const match = re.exec(dictStr);
  return match ? parseInt(match[1], 10) : null;
}

function _extractDictEntries(dictStr){
  const entries = [];
  const re = /\/([A-Za-z0-9\.\-#]+)\s+(<<[\s\S]*?>>|\[[\s\S]*?\]|\((?:[^\\)]|\\.)*\)|\/?[^\s<>]+)/g;
  let m;
  while ((m = re.exec(dictStr)) !== null){
    entries.push({ key: '/' + m[1], value: m[2] });
  }
  return entries;
}

function _composeWidgetDict({ rect, parentObjNum, pageObjNum, extras = [], flags = 132 }){
  const parts = ['<<', '/Type /Annot', '/Subtype /Widget', '/FT /Sig'];
  if (Array.isArray(rect) && rect.length === 4) {
    const normalized = _normalizeRect(rect);
    const rectVals = normalized.map((n) => _formatPdfNumber(Number(n) || 0));
    parts.push('/Rect [ ' + rectVals.join(' ') + ' ]');
  }
  if (typeof flags === 'number') {
    parts.push('/F ' + flags);
  }
  if (typeof parentObjNum === 'number' && parentObjNum >= 0) {
    parts.push('/Parent ' + parentObjNum + ' 0 R');
  }
  if (typeof pageObjNum === 'number' && pageObjNum >= 0) {
    parts.push('/P ' + pageObjNum + ' 0 R');
  }
  extras.forEach((entry) => {
    if (entry && entry.key && entry.value) {
      parts.push(entry.key + ' ' + entry.value);
    }
  });
  parts.push('>>');
  return parts.join(' ');
}

function _removeRefFromArray(dictStr, arrayKey, objNum){
  const content = _extractArrayContent(dictStr, arrayKey);
  if (!content) return dictStr;
  const ref = objNum + ' 0 R';
  const refs = content.match(/\d+\s+0\s+R/g) || [];
  const filtered = refs.filter((item) => item !== ref);
  if (filtered.length === refs.length) return dictStr;
  const keyEsc = arrayKey.replace('/', '\\/');
  const re = new RegExp(keyEsc + '\\s*\[[^\]]*\]');
  if (filtered.length === 0) {
    return dictStr.replace(re, '');
  }
  const replacement = arrayKey + ' [ ' + filtered.join(' ') + ' ]';
  return dictStr.replace(re, replacement);
}

function _ensureSigFlags(dictStr){
  if (/\/SigFlags\s+3\b/.test(dictStr)) return dictStr;
  if (/\/SigFlags\b/.test(dictStr)){
    return dictStr.replace(/\/SigFlags\s+\d+/, '/SigFlags 3');
  }
=======
  }
  return _injectKeyRaw(dictStr, arrayKey + ' [ ' + ref + ' ]');
}

function _upsertKeyRaw(dictStr, key, rawValue){
  const keyEsc = key.replace('/', '\\/');
  const valuePattern = '(<<[\\s\\S]*?>>|\\[[\\s\\S]*?\]|\((?:[^\\\\)]|\\.)*\)|[^/<>\s][^/\s>]*)';
  const re = new RegExp('(' + keyEsc + '\\s+)' + valuePattern);
  if (re.test(dictStr)) {
    return dictStr.replace(re, function(_match, prefix){
      return prefix + rawValue;
    });
  }
  return _injectKeyRaw(dictStr, key + ' ' + rawValue);
}

function _formatPdfNumber(num){
  if (typeof num !== 'number' || !Number.isFinite(num)) return '0';
  if (Math.abs(num) >= 1e6 || Math.abs(num) <= 1e-6) {
    return num.toExponential(6).replace(/0+e/, 'e').replace(/\.e/, 'e');
  }
  const fixed = num.toFixed(6);
  return fixed.replace(/\.0+$/, '').replace(/(\.\d*?)0+$/, '$1');
}

function _setRect(dictStr, rect){
  if (!Array.isArray(rect) || rect.length !== 4) return dictStr;
  const rectVals = rect.map((n) => _formatPdfNumber(Number(n) || 0));
  return _upsertKeyRaw(dictStr, '/Rect', '[ ' + rectVals.join(' ') + ' ]');
}

function _setKeyRef(dictStr, key, objNum){
  if (typeof objNum !== 'number' || objNum < 0) return dictStr;
  return _upsertKeyRaw(dictStr, key, objNum + ' 0 R');
}

function _extractArrayContent(dictStr, key){
  const keyEsc = key.replace('/', '\\/');
  const re = new RegExp(keyEsc + '\\s*\[(.*?)\]', 's');
  const match = re.exec(dictStr);
  if (!match) return null;
  return match[1];
}

function _extractRefArray(dictStr, key){
  const content = _extractArrayContent(dictStr, key);
  if (!content) return [];
  const refs = [];
  const re = /(\d+)\s+0\s+R/g;
  let m;
  while ((m = re.exec(content)) !== null){
    refs.push(parseInt(m[1], 10));
  }
  return refs;
}

function _parseRect(dictStr){
  const match = /\/Rect\s*\[([^\]]+)\]/.exec(dictStr);
  if (!match) return null;
  const parts = match[1].trim().split(/\s+/).slice(0, 4);
  if (parts.length !== 4) return null;
  return parts.map((p) => parseFloat(p));
}

function _normalizeRect(rect){
  if (!Array.isArray(rect) || rect.length !== 4) return rect;
  const x1 = Number(rect[0]) || 0;
  const y1 = Number(rect[1]) || 0;
  const x2 = Number(rect[2]) || 0;
  const y2 = Number(rect[3]) || 0;
  const llx = Math.min(x1, x2);
  const lly = Math.min(y1, y2);
  const urx = Math.max(x1, x2);
  const ury = Math.max(y1, y2);
  return [llx, lly, urx, ury];
}

function _extractRef(dictStr, key){
  const keyEsc = key.replace('/', '\\/');
  const re = new RegExp(keyEsc + '\\s+(\d+)\\s+0\\s+R');
  const match = re.exec(dictStr);
  return match ? parseInt(match[1], 10) : null;
}

function _extractDictEntries(dictStr){
  const entries = [];
  const re = /\/([A-Za-z0-9\.\-#]+)\s+(<<[\s\S]*?>>|\[[\s\S]*?\]|\((?:[^\\)]|\\.)*\)|\/?[^\s<>]+)/g;
  let m;
  while ((m = re.exec(dictStr)) !== null){
    entries.push({ key: '/' + m[1], value: m[2] });
  }
  return entries;
}

function _composeWidgetDict({ rect, parentObjNum, pageObjNum, extras = [], flags = 132 }){
  const parts = ['<<', '/Type /Annot', '/Subtype /Widget', '/FT /Sig'];
  if (Array.isArray(rect) && rect.length === 4) {
    const normalized = _normalizeRect(rect);
    const rectVals = normalized.map((n) => _formatPdfNumber(Number(n) || 0));
    parts.push('/Rect [ ' + rectVals.join(' ') + ' ]');
  }
  if (typeof flags === 'number') {
    parts.push('/F ' + flags);
  }
  if (typeof parentObjNum === 'number' && parentObjNum >= 0) {
    parts.push('/Parent ' + parentObjNum + ' 0 R');
  }
  if (typeof pageObjNum === 'number' && pageObjNum >= 0) {
    parts.push('/P ' + pageObjNum + ' 0 R');
  }
  extras.forEach((entry) => {
    if (entry && entry.key && entry.value) {
      parts.push(entry.key + ' ' + entry.value);
    }
  });
  parts.push('>>');
  return parts.join(' ');
}

function _removeRefFromArray(dictStr, arrayKey, objNum){
  const content = _extractArrayContent(dictStr, arrayKey);
  if (!content) return dictStr;
  const ref = objNum + ' 0 R';
  const refs = content.match(/\d+\s+0\s+R/g) || [];
  const filtered = refs.filter((item) => item !== ref);
  if (filtered.length === refs.length) return dictStr;
  const keyEsc = arrayKey.replace('/', '\\/');
  const re = new RegExp(keyEsc + '\\s*\[[^\]]*\]');
  if (filtered.length === 0) {
    return dictStr.replace(re, '');
  }
  const replacement = arrayKey + ' [ ' + filtered.join(' ') + ' ]';
  return dictStr.replace(re, replacement);
}

function _ensureSigFlags(dictStr){
  if (/\/SigFlags\s+3\b/.test(dictStr)) return dictStr;
  if (/\/SigFlags\b/.test(dictStr)){
    return dictStr.replace(/\/SigFlags\s+\d+/, '/SigFlags 3');
  }
>>>>>>> e150fb0c
  return _injectKeyRaw(dictStr, '/SigFlags 3');
}

function _buildXrefSorted(newObjs){
  const byNum = newObjs.slice().sort(function(a,b){ return a.objNum - b.objNum; });
  const groups = [];
  var i = 0;
  while (i < byNum.length){
    var start = byNum[i].objNum;
    var arr = [byNum[i]];
    i++;
    while (i < byNum.length && byNum[i].objNum === arr[arr.length - 1].objNum + 1){
      arr.push(byNum[i]); i++;
    }
    groups.push({ start: start, arr: arr });
  }
  var out = 'xref\n';
  for (var gi = 0; gi < groups.length; gi++){
    var g = groups[gi];
    out += (g.start + ' ' + g.arr.length + '\n');
    for (var ai = 0; ai < g.arr.length; ai++){
      var o = g.arr[ai];
      out += (String(o.offset).padStart(10,'0') + ' 00000 n \n');
    }
  }
  return out;
}

<<<<<<< HEAD
function _appendXrefTrailer(baseBuf, newObjs, opts){
  const size = opts.size, rootRef = opts.rootRef, prevXref = opts.prevXref;
  var pos = baseBuf.length;
  const chunks = [];
  for (var i=0; i<newObjs.length; i++){
    var o = newObjs[i];
    o.offset = pos;
    const header = Buffer.from(o.objNum + ' 0 obj\n', 'latin1');
    let body;
    if (Buffer.isBuffer(o.contentBuffer)) {
      body = o.contentBuffer;
    } else if (typeof o.contentStr === 'string') {
      body = Buffer.from(o.contentStr, 'latin1');
    } else {
      body = Buffer.alloc(0);
    }
    const footer = Buffer.from('\nendobj\n', 'latin1');
    const chunk = Buffer.concat([header, body, footer]);
    chunks.push(chunk);
    pos += chunk.length;
  }
  const xrefPos = pos;
  const xref = _buildXrefSorted(newObjs);
  const trailer = 'trailer\n<< /Size ' + size + ' /Root ' + rootRef + ' /Prev ' + prevXref + ' >>\nstartxref\n' + xrefPos + '\n%%EOF\n';
  return Buffer.concat([baseBuf, Buffer.concat(chunks), Buffer.from(xref + trailer, 'latin1')]);
}
=======
function _appendXrefTrailer(baseBuf, newObjs, opts){
  const size = opts.size, rootRef = opts.rootRef, prevXref = opts.prevXref;
  var pos = baseBuf.length;
  const chunks = [];
  for (var i=0; i<newObjs.length; i++){
    var o = newObjs[i];
    o.offset = pos;
    const header = Buffer.from(o.objNum + ' 0 obj\n', 'latin1');
    let body;
    if (Buffer.isBuffer(o.contentBuffer)) {
      body = o.contentBuffer;
    } else if (typeof o.contentStr === 'string') {
      body = Buffer.from(o.contentStr, 'latin1');
    } else {
      body = Buffer.alloc(0);
    }
    const footer = Buffer.from('\nendobj\n', 'latin1');
    const chunk = Buffer.concat([header, body, footer]);
    chunks.push(chunk);
    pos += chunk.length;
  }
  const xrefPos = pos;
  const xref = _buildXrefSorted(newObjs);
  const trailer = 'trailer\n<< /Size ' + size + ' /Root ' + rootRef + ' /Prev ' + prevXref + ' >>\nstartxref\n' + xrefPos + '\n%%EOF\n';
  return Buffer.concat([baseBuf, Buffer.concat(chunks), Buffer.from(xref + trailer, 'latin1')]);
}
>>>>>>> e150fb0c

/**
 * PDF’te AcroForm yoksa oluşturur; boş /Sig alanı yoksa ekler.
 * Ayrıca:
 *  - AcroForm’a /SigFlags 3,
 *  - Boş /Sig field + görünmez Widget (/Parent=field, /P=page),
 *  - 1. sayfanın /Annots’una widget referansı eklenir (gerçek /Page objesi!).
 */
<<<<<<< HEAD
function ensureAcroFormAndEmptySigField(pdfBuffer, fieldName, options){
  pdfBuffer = _requirePdfBuffer(pdfBuffer, 'pdfBuffer');
  const opts = options || {};
  const requestedName = (typeof fieldName === 'string' && fieldName.length > 0) ? fieldName : null;
  const fieldLabel = requestedName || 'Sig1';
  const requestedRect = Array.isArray(opts.rect) && opts.rect.length === 4 ? opts.rect.map((v) => Number(v) || 0) : null;
  const hasPageIndex = typeof opts.pageIndex === 'number' && opts.pageIndex >= 0;
  const requestedPageIndex = hasPageIndex ? Math.floor(opts.pageIndex) : null;

  const meta = readLastTrailer(pdfBuffer);
  const root = readObject(pdfBuffer, meta.rootObjNum);
  if (!root) throw new Error('Root object not found');

  const acroInfo = locateAcroForm(pdfBuffer, meta.rootObjNum);
  const existingField = findEmptySignatureField(pdfBuffer, meta.rootObjNum, requestedName);

  const updates = new Map();
  let nextObj = meta.size;

  let acroObjNum;
  let acroDict = acroInfo ? acroInfo.dictStr : null;
  let acroChanged = false;

  let rootDict = root.dictStr;
  let rootChanged = false;

  if (acroInfo) {
    acroObjNum = acroInfo.objNum;
  } else {
    acroObjNum = nextObj++;
    acroDict = '<< /Type /AcroForm /Fields [] /SigFlags 3 >>';
    acroChanged = true;
    const updatedRoot = _injectKeyRef(rootDict, '/AcroForm', acroObjNum + ' 0 R');
    if (updatedRoot !== rootDict) {
      rootDict = updatedRoot;
      rootChanged = true;
    }
  }

  if (acroDict) {
    const withType = _injectKeyRaw(acroDict, '/Type /AcroForm');
    if (withType !== acroDict) {
      acroDict = withType;
      acroChanged = true;
    }
    const withFlags = _ensureSigFlags(acroDict);
    if (withFlags !== acroDict) {
      acroDict = withFlags;
      acroChanged = true;
    }
  }

  let fieldObjNum;
  let widgetObjNum = null;
  let widgetDictStr = null;
  let fieldDictStr = null;
  let pageObjNum = null;
  let originalWidgetPage = null;

  if (existingField) {
    fieldObjNum = existingField.objNum;
    fieldDictStr = existingField.dictStr;
    const kids = _extractRefArray(fieldDictStr, '/Kids');
    if (kids.length > 0) {
      widgetObjNum = kids[0];
      const widgetObj = readObject(pdfBuffer, widgetObjNum);
      if (widgetObj && widgetObj.dictStr) {
        widgetDictStr = widgetObj.dictStr;
        const pageMatch = /\/P\s+(\d+)\s+0\s+R/.exec(widgetDictStr);
        if (pageMatch) {
          originalWidgetPage = parseInt(pageMatch[1], 10);
          if (Number.isInteger(originalWidgetPage)) {
            pageObjNum = originalWidgetPage;
          }
        }
      }
    }
    if (!widgetObjNum) {
      widgetObjNum = nextObj++;
      widgetDictStr = '<< /Type /Annot /Subtype /Widget /FT /Sig /Rect [0 0 0 0] /F 132 /Parent ' + fieldObjNum + ' 0 R >>';
      updates.set(widgetObjNum, { contentStr: widgetDictStr });
      const updatedFieldDict = _appendUniqueRef(fieldDictStr || '<<>>', '/Kids', widgetObjNum);
      if (updatedFieldDict !== fieldDictStr) {
        fieldDictStr = updatedFieldDict;
        updates.set(fieldObjNum, { contentStr: fieldDictStr });
      }
    }
    const updatedAcro = _appendUniqueRef(acroDict || '<<>>', '/Fields', fieldObjNum);
    if (updatedAcro !== acroDict) {
      acroDict = updatedAcro;
      acroChanged = true;
    }
  } else {
    fieldObjNum = nextObj++;
    widgetObjNum = nextObj++;
    fieldDictStr = '<< /FT /Sig /T (' + fieldLabel + ') /Ff 0 /Kids [ ' + widgetObjNum + ' 0 R ] >>';
    updates.set(fieldObjNum, { contentStr: fieldDictStr });

    try {
      pageObjNum = hasPageIndex ? findPageObjNumByIndex(pdfBuffer, requestedPageIndex) : findFirstPageObjNumSafe(pdfBuffer);
    } catch (err) {
      pageObjNum = _findFirstPageByScan(pdfBuffer);
      if (!pageObjNum) throw err;
    }
    const pageObj = readObject(pdfBuffer, pageObjNum);
    if (!pageObj || !/\/Type\s*\/Page\b/.test(pageObj.dictStr)) {
      throw new Error('Resolved page is not /Type /Page');
    }

    widgetDictStr = '<< /Type /Annot /Subtype /Widget /FT /Sig /Rect [0 0 0 0] /F 132 /Parent ' + fieldObjNum + ' 0 R /P ' + pageObjNum + ' 0 R >>';
    updates.set(widgetObjNum, { contentStr: widgetDictStr });

    let pageDict = pageObj.dictStr;
    const updatedPage = _appendUniqueRef(pageDict || '<<>>', '/Annots', widgetObjNum);
    if (updatedPage !== pageDict) {
      updates.set(pageObjNum, { contentStr: updatedPage });
    }

    const updatedAcro = _appendUniqueRef(acroDict || '<<>>', '/Fields', fieldObjNum);
    if (updatedAcro !== acroDict) {
      acroDict = updatedAcro;
      acroChanged = true;
    }
  }

  if (!widgetDictStr) {
    const widgetObj = readObject(pdfBuffer, widgetObjNum);
    widgetDictStr = widgetObj && widgetObj.dictStr ? widgetObj.dictStr : '<<>>';
  }

  const resolvePageObj = () => {
    if (typeof pageObjNum === 'number' && pageObjNum >= 0) return pageObjNum;
    if (hasPageIndex) {
      try {
        pageObjNum = findPageObjNumByIndex(pdfBuffer, requestedPageIndex);
        return pageObjNum;
      } catch (_err) {
        // fallthrough
      }
    }
    if (typeof originalWidgetPage === 'number' && originalWidgetPage >= 0) {
      pageObjNum = originalWidgetPage;
      return pageObjNum;
    }
    try {
      pageObjNum = findFirstPageObjNumSafe(pdfBuffer);
      return pageObjNum;
    } catch (_err) {
      pageObjNum = _findFirstPageByScan(pdfBuffer);
      return pageObjNum;
    }
  };

  const finalPageObj = resolvePageObj();

  let appliedRect = null;
  if (requestedRect) {
    appliedRect = _normalizeRect(requestedRect);
  } else {
    const existingRect = _parseRect(widgetDictStr);
    if (existingRect) appliedRect = _normalizeRect(existingRect);
  }

  const parentObjNum = (() => {
    const existingParent = _extractRef(widgetDictStr, '/Parent');
    if (typeof existingParent === 'number' && existingParent >= 0) return existingParent;
    return fieldObjNum;
  })();

  const extras = _extractDictEntries(widgetDictStr || '<<>>').filter((entry) => {
    const key = entry.key;
    return !['/Type', '/Subtype', '/FT', '/Rect', '/F', '/Parent', '/P'].includes(key);
  });

  const targetPageObjNum = (typeof finalPageObj === 'number' && finalPageObj >= 0)
    ? finalPageObj
    : (typeof originalWidgetPage === 'number' && originalWidgetPage >= 0 ? originalWidgetPage : null);

  widgetDictStr = _composeWidgetDict({
    rect: Array.isArray(appliedRect) ? appliedRect : null,
    parentObjNum,
    pageObjNum: targetPageObjNum,
    extras
  });
  updates.set(widgetObjNum, { contentStr: widgetDictStr });

  if (typeof targetPageObjNum === 'number' && targetPageObjNum >= 0) {
    const pageObj = readObject(pdfBuffer, targetPageObjNum);
    if (pageObj && pageObj.dictStr) {
      let pageDict = pageObj.dictStr;
      const pageWithAnnot = _appendUniqueRef(pageDict, '/Annots', widgetObjNum);
      if (pageWithAnnot !== pageDict) {
        pageDict = pageWithAnnot;
        updates.set(targetPageObjNum, { contentStr: pageDict });
      }
    }
    if (typeof originalWidgetPage === 'number' && originalWidgetPage >= 0 && originalWidgetPage !== targetPageObjNum) {
      const oldPageObj = readObject(pdfBuffer, originalWidgetPage);
      if (oldPageObj && oldPageObj.dictStr) {
        const cleaned = _removeRefFromArray(oldPageObj.dictStr, '/Annots', widgetObjNum);
        if (cleaned !== oldPageObj.dictStr) {
          updates.set(originalWidgetPage, { contentStr: cleaned });
        }
      }
    }
  }

  if (acroChanged && typeof acroObjNum === 'number') {
    updates.set(acroObjNum, { contentStr: acroDict });
  }
  if (rootChanged) {
    updates.set(meta.rootObjNum, { contentStr: rootDict });
  }

  if (updates.size === 0) {
    const rectOut = Array.isArray(appliedRect)
      ? appliedRect
      : (_normalizeRect(_parseRect(widgetDictStr)) || [0, 0, 0, 0]);
    return {
      pdf: pdfBuffer,
      fieldObjNum,
      widgetObjNum,
      pageObjNum: typeof targetPageObjNum === 'number' ? targetPageObjNum : (typeof originalWidgetPage === 'number' ? originalWidgetPage : null),
      rect: rectOut
    };
  }

  const newObjs = [];
  updates.forEach((value, key) => {
    newObjs.push({ objNum: key, ...value });
  });
  const maxObjNum = newObjs.reduce((max, obj) => Math.max(max, obj.objNum), -Infinity);
  const newSize = Math.max(meta.size, maxObjNum + 1);
  const updatedPdf = _appendXrefTrailer(pdfBuffer, newObjs, { size: newSize, rootRef: meta.rootRef, prevXref: meta.startxref });
  const rectOut = Array.isArray(appliedRect)
    ? appliedRect
    : (_normalizeRect(_parseRect(widgetDictStr)) || [0, 0, 0, 0]);

  return {
    pdf: updatedPdf,
    fieldObjNum,
    widgetObjNum,
    pageObjNum: typeof targetPageObjNum === 'number' ? targetPageObjNum : (typeof originalWidgetPage === 'number' ? originalWidgetPage : null),
    rect: rectOut
  };
}
=======
function ensureAcroFormAndEmptySigField(pdfBuffer, fieldName, options){
  const opts = options || {};
  const requestedName = (typeof fieldName === 'string' && fieldName.length > 0) ? fieldName : null;
  const fieldLabel = requestedName || 'Sig1';
  const requestedRect = Array.isArray(opts.rect) && opts.rect.length === 4 ? opts.rect.map((v) => Number(v) || 0) : null;
  const hasPageIndex = typeof opts.pageIndex === 'number' && opts.pageIndex >= 0;
  const requestedPageIndex = hasPageIndex ? Math.floor(opts.pageIndex) : null;

  const meta = readLastTrailer(pdfBuffer);
  const root = readObject(pdfBuffer, meta.rootObjNum);
  if (!root) throw new Error('Root object not found');

  const acroInfo = locateAcroForm(pdfBuffer, meta.rootObjNum);
  const existingField = findEmptySignatureField(pdfBuffer, meta.rootObjNum, requestedName);

  const updates = new Map();
  let nextObj = meta.size;

  let acroObjNum;
  let acroDict = acroInfo ? acroInfo.dictStr : null;
  let acroChanged = false;

  let rootDict = root.dictStr;
  let rootChanged = false;

  if (acroInfo) {
    acroObjNum = acroInfo.objNum;
  } else {
    acroObjNum = nextObj++;
    acroDict = '<< /Type /AcroForm /Fields [] /SigFlags 3 >>';
    acroChanged = true;
    const updatedRoot = _injectKeyRef(rootDict, '/AcroForm', acroObjNum + ' 0 R');
    if (updatedRoot !== rootDict) {
      rootDict = updatedRoot;
      rootChanged = true;
    }
  }

  if (acroDict) {
    const withType = _injectKeyRaw(acroDict, '/Type /AcroForm');
    if (withType !== acroDict) {
      acroDict = withType;
      acroChanged = true;
    }
    const withFlags = _ensureSigFlags(acroDict);
    if (withFlags !== acroDict) {
      acroDict = withFlags;
      acroChanged = true;
    }
  }

  let fieldObjNum;
  let widgetObjNum = null;
  let widgetDictStr = null;
  let fieldDictStr = null;
  let pageObjNum = null;
  let originalWidgetPage = null;

  if (existingField) {
    fieldObjNum = existingField.objNum;
    fieldDictStr = existingField.dictStr;
    const kids = _extractRefArray(fieldDictStr, '/Kids');
    if (kids.length > 0) {
      widgetObjNum = kids[0];
      const widgetObj = readObject(pdfBuffer, widgetObjNum);
      if (widgetObj && widgetObj.dictStr) {
        widgetDictStr = widgetObj.dictStr;
        const pageMatch = /\/P\s+(\d+)\s+0\s+R/.exec(widgetDictStr);
        if (pageMatch) {
          originalWidgetPage = parseInt(pageMatch[1], 10);
          if (Number.isInteger(originalWidgetPage)) {
            pageObjNum = originalWidgetPage;
          }
        }
      }
    }
    if (!widgetObjNum) {
      widgetObjNum = nextObj++;
      widgetDictStr = '<< /Type /Annot /Subtype /Widget /FT /Sig /Rect [0 0 0 0] /F 132 /Parent ' + fieldObjNum + ' 0 R >>';
      updates.set(widgetObjNum, { contentStr: widgetDictStr });
      const updatedFieldDict = _appendUniqueRef(fieldDictStr || '<<>>', '/Kids', widgetObjNum);
      if (updatedFieldDict !== fieldDictStr) {
        fieldDictStr = updatedFieldDict;
        updates.set(fieldObjNum, { contentStr: fieldDictStr });
      }
    }
    const updatedAcro = _appendUniqueRef(acroDict || '<<>>', '/Fields', fieldObjNum);
    if (updatedAcro !== acroDict) {
      acroDict = updatedAcro;
      acroChanged = true;
    }
  } else {
    fieldObjNum = nextObj++;
    widgetObjNum = nextObj++;
    fieldDictStr = '<< /FT /Sig /T (' + fieldLabel + ') /Ff 0 /Kids [ ' + widgetObjNum + ' 0 R ] >>';
    updates.set(fieldObjNum, { contentStr: fieldDictStr });

    try {
      pageObjNum = hasPageIndex ? findPageObjNumByIndex(pdfBuffer, requestedPageIndex) : findFirstPageObjNumSafe(pdfBuffer);
    } catch (err) {
      pageObjNum = _findFirstPageByScan(pdfBuffer);
      if (!pageObjNum) throw err;
    }
    const pageObj = readObject(pdfBuffer, pageObjNum);
    if (!pageObj || !/\/Type\s*\/Page\b/.test(pageObj.dictStr)) {
      throw new Error('Resolved page is not /Type /Page');
    }

    widgetDictStr = '<< /Type /Annot /Subtype /Widget /FT /Sig /Rect [0 0 0 0] /F 132 /Parent ' + fieldObjNum + ' 0 R /P ' + pageObjNum + ' 0 R >>';
    updates.set(widgetObjNum, { contentStr: widgetDictStr });

    let pageDict = pageObj.dictStr;
    const updatedPage = _appendUniqueRef(pageDict || '<<>>', '/Annots', widgetObjNum);
    if (updatedPage !== pageDict) {
      updates.set(pageObjNum, { contentStr: updatedPage });
    }

    const updatedAcro = _appendUniqueRef(acroDict || '<<>>', '/Fields', fieldObjNum);
    if (updatedAcro !== acroDict) {
      acroDict = updatedAcro;
      acroChanged = true;
    }
  }

  if (!widgetDictStr) {
    const widgetObj = readObject(pdfBuffer, widgetObjNum);
    widgetDictStr = widgetObj && widgetObj.dictStr ? widgetObj.dictStr : '<<>>';
  }

  const resolvePageObj = () => {
    if (typeof pageObjNum === 'number' && pageObjNum >= 0) return pageObjNum;
    if (hasPageIndex) {
      try {
        pageObjNum = findPageObjNumByIndex(pdfBuffer, requestedPageIndex);
        return pageObjNum;
      } catch (_err) {
        // fallthrough
      }
    }
    if (typeof originalWidgetPage === 'number' && originalWidgetPage >= 0) {
      pageObjNum = originalWidgetPage;
      return pageObjNum;
    }
    try {
      pageObjNum = findFirstPageObjNumSafe(pdfBuffer);
      return pageObjNum;
    } catch (_err) {
      pageObjNum = _findFirstPageByScan(pdfBuffer);
      return pageObjNum;
    }
  };

  const finalPageObj = resolvePageObj();

  let appliedRect = null;
  if (requestedRect) {
    appliedRect = _normalizeRect(requestedRect);
  } else {
    const existingRect = _parseRect(widgetDictStr);
    if (existingRect) appliedRect = _normalizeRect(existingRect);
  }

  const parentObjNum = (() => {
    const existingParent = _extractRef(widgetDictStr, '/Parent');
    if (typeof existingParent === 'number' && existingParent >= 0) return existingParent;
    return fieldObjNum;
  })();

  const extras = _extractDictEntries(widgetDictStr || '<<>>').filter((entry) => {
    const key = entry.key;
    return !['/Type', '/Subtype', '/FT', '/Rect', '/F', '/Parent', '/P'].includes(key);
  });

  const targetPageObjNum = (typeof finalPageObj === 'number' && finalPageObj >= 0)
    ? finalPageObj
    : (typeof originalWidgetPage === 'number' && originalWidgetPage >= 0 ? originalWidgetPage : null);

  widgetDictStr = _composeWidgetDict({
    rect: Array.isArray(appliedRect) ? appliedRect : null,
    parentObjNum,
    pageObjNum: targetPageObjNum,
    extras
  });
  updates.set(widgetObjNum, { contentStr: widgetDictStr });

  if (typeof targetPageObjNum === 'number' && targetPageObjNum >= 0) {
    const pageObj = readObject(pdfBuffer, targetPageObjNum);
    if (pageObj && pageObj.dictStr) {
      let pageDict = pageObj.dictStr;
      const pageWithAnnot = _appendUniqueRef(pageDict, '/Annots', widgetObjNum);
      if (pageWithAnnot !== pageDict) {
        pageDict = pageWithAnnot;
        updates.set(targetPageObjNum, { contentStr: pageDict });
      }
    }
    if (typeof originalWidgetPage === 'number' && originalWidgetPage >= 0 && originalWidgetPage !== targetPageObjNum) {
      const oldPageObj = readObject(pdfBuffer, originalWidgetPage);
      if (oldPageObj && oldPageObj.dictStr) {
        const cleaned = _removeRefFromArray(oldPageObj.dictStr, '/Annots', widgetObjNum);
        if (cleaned !== oldPageObj.dictStr) {
          updates.set(originalWidgetPage, { contentStr: cleaned });
        }
      }
    }
  }

  if (acroChanged && typeof acroObjNum === 'number') {
    updates.set(acroObjNum, { contentStr: acroDict });
  }
  if (rootChanged) {
    updates.set(meta.rootObjNum, { contentStr: rootDict });
  }

  if (updates.size === 0) {
    const rectOut = Array.isArray(appliedRect)
      ? appliedRect
      : (_normalizeRect(_parseRect(widgetDictStr)) || [0, 0, 0, 0]);
    return {
      pdf: pdfBuffer,
      fieldObjNum,
      widgetObjNum,
      pageObjNum: typeof targetPageObjNum === 'number' ? targetPageObjNum : (typeof originalWidgetPage === 'number' ? originalWidgetPage : null),
      rect: rectOut
    };
  }

  const newObjs = [];
  updates.forEach((value, key) => {
    newObjs.push({ objNum: key, ...value });
  });
  const maxObjNum = newObjs.reduce((max, obj) => Math.max(max, obj.objNum), -Infinity);
  const newSize = Math.max(meta.size, maxObjNum + 1);
  const updatedPdf = _appendXrefTrailer(pdfBuffer, newObjs, { size: newSize, rootRef: meta.rootRef, prevXref: meta.startxref });
  const rectOut = Array.isArray(appliedRect)
    ? appliedRect
    : (_normalizeRect(_parseRect(widgetDictStr)) || [0, 0, 0, 0]);

  return {
    pdf: updatedPdf,
    fieldObjNum,
    widgetObjNum,
    pageObjNum: typeof targetPageObjNum === 'number' ? targetPageObjNum : (typeof originalWidgetPage === 'number' ? originalWidgetPage : null),
    rect: rectOut
  };
}
>>>>>>> e150fb0c

/* --------------------------- İmza yerleştirici sınıfı --------------------------- */

class PDFPAdESWriter {
  constructor(pdfBuffer){
    this.pdf = _requirePdfBuffer(pdfBuffer, 'pdfBuffer');
    const meta = readLastTrailer(this.pdf);
    this.rootRef = meta.rootRef;
    this.rootObjNum = meta.rootObjNum;
    this.size = meta.size;
    this.prevXref = meta.startxref;
    this._ph = null;
  }

  /**
   * subFilter:
   *  - 'ETSI.CAdES.detached'  → PAdES-T imza (Type /Sig)
   *  - 'ETSI.RFC3161'         → Belge Zaman Damgası (Type /Sig, SubFilter ETSI.RFC3161)
   * fieldName: varsa o isimli /Sig alanı doldurulur; yoksa ilk boş alan
   */
  preparePlaceholder(opts){
    opts = opts || {};
    var subFilter = opts.subFilter || 'ETSI.CAdES.detached';
    var placeholderHexLen = (typeof opts.placeholderHexLen === 'number') ? opts.placeholderHexLen : 120000;
    if (placeholderHexLen < 2) {
      throw new Error('placeholderHexLen must be at least 2.');
    }
    if (placeholderHexLen % 2 !== 0) {
      placeholderHexLen += 1;
    }
    var fieldName = opts.fieldName || null;

    const acro = locateAcroForm(this.pdf, this.rootObjNum);
    if (!acro) throw new Error('/AcroForm not found. Provide at least one empty /Sig field.');
    const field = findEmptySignatureField(this.pdf, this.rootObjNum, fieldName);
    if (!field) throw new Error('Empty signature field not found (FT/Sig without /V).');

    // Widget → /P (sayfa) referansını bul; imza sözlüğüne /P ekleyelim (doğrulamalı)
    var pageRefStr = null;
    const fieldObj = readObject(this.pdf, field.objNum);
    if (fieldObj){
      const kidM = /\/Kids\s*\[\s*(\d+)\s+0\s+R/.exec(fieldObj.dictStr);
      if (kidM){
        const wNum = parseInt(kidM[1],10);
        const wObj = readObject(this.pdf, wNum);
        if (wObj){
          const pM = /\/P\s+(\d+)\s+0\s+R/.exec(wObj.dictStr);
          if (pM) pageRefStr = pM[1] + ' 0 R';
        }
      }
    }
    if (pageRefStr) {
      const mm = /(\d+)\s+0\s+R/.exec(pageRefStr);
      if (mm) {
        const pg = readObject(this.pdf, parseInt(mm[1],10));
        if (!pg || !/\/Type\s*\/Page\b/.test(pg.dictStr)) {
          pageRefStr = null;
        }
      } else {
        pageRefStr = null;
      }
    }

    const sigObjNum = this.size;
    const fieldObjNum = field.objNum;
    const placeholderHex = new Array(placeholderHexLen + 1).join('0');
    const dateStr = this._pdfDate(new Date());
    const BR = '0000000000 0000000000 0000000000 0000000000';

    const pPart = pageRefStr ? (' /P ' + pageRefStr) : '';
    const sigDict = '<< /Type /Sig /Filter /Adobe.PPKLite /SubFilter /' + subFilter + pPart +
                    ' /ByteRange [' + BR + '] /Contents <' + placeholderHex + '> /M (' + dateStr + ') >>';

    const fieldOrig = readObject(this.pdf, fieldObjNum);
    const newFieldDictStr = this._injectV(fieldOrig.dictStr, sigObjNum + ' 0 R');

    const baseLen = this.pdf.length;
    const appendedParts = [];
    const xrefObjs = [];
    let offsetCursor = baseLen;

    const pushObj = (objNum, contentStr) => {
      const objStr = objNum + ' 0 obj\n' + contentStr + '\nendobj\n';
      const buf = Buffer.from(objStr, 'latin1');
      appendedParts.push(buf);
      xrefObjs.push({ objNum, offset: offsetCursor });
      offsetCursor += buf.length;
    };

    pushObj(sigObjNum, sigDict);
    pushObj(fieldObjNum, newFieldDictStr);

    if (subFilter === 'ETSI.RFC3161') {
      const rootObj = readObject(this.pdf, this.rootObjNum);
      if (!rootObj || !rootObj.dictStr) {
        throw new Error('Root object not found while preparing DocTimeStamp placeholder.');
      }
      const docTsRef = sigObjNum + ' 0 R';
      const permsInfo = _ensureDocTimeStampPerms(this.pdf, rootObj.dictStr, docTsRef);
      if (permsInfo.rootChanged) {
        pushObj(this.rootObjNum, permsInfo.rootDict);
      }
      if (Array.isArray(permsInfo.extraObjs) && permsInfo.extraObjs.length) {
        permsInfo.extraObjs.forEach((extra) => {
          pushObj(extra.objNum, extra.contentStr);
        });
      }
    }

    const appended = Buffer.concat(appendedParts);
    const xrefPos = baseLen + appended.length;
    const xref = _buildXrefSorted(xrefObjs);

    const maxObjNum = xrefObjs.length > 0
      ? xrefObjs.reduce((max, obj) => Math.max(max, obj.objNum), -Infinity)
      : (this.size - 1);
    const newSize = Math.max(this.size, maxObjNum + 1);
    const trailer = 'trailer\n<< /Size ' + newSize + ' /Root ' + this.rootRef + ' /Prev ' + this.prevXref + ' >>\nstartxref\n' + xrefPos + '\n%%EOF\n';

    var draft = Buffer.concat([this.pdf, appended, Buffer.from(xref + trailer, 'latin1')]);

    const spans = this._locateNewSigSpans(draft, sigObjNum);
    const contentsStart = spans.contentsStart;
    const contentsEnd   = spans.contentsEnd;
    const brNumsStart   = spans.brNumsStart;
    const lessThanPos   = spans.lessThanPos;
    const greaterThanPos = spans.greaterThanPos;

    const beforeLen = lessThanPos - 0;
    const afterStart = greaterThanPos + 1;
    const afterLen = draft.length - afterStart;

    const brText = this._p10(0) + ' ' + this._p10(beforeLen) + ' ' + this._p10(afterStart) + ' ' + this._p10(afterLen);
    draft = this._patchByteRange(draft, brNumsStart, brText);

    this.pdf = draft;
    this._ph = {
      sigObjNum: sigObjNum,
      fieldObjNum: fieldObjNum,
      contentsStart: contentsStart,
      contentsEnd: contentsEnd,
      lessThanPos: lessThanPos,
      greaterThanPos: greaterThanPos,
      afterStart: afterStart,
      placeholderHexLen: placeholderHexLen
    };
    return {
      sigObjNum: sigObjNum,
      fieldObjNum: fieldObjNum,
      subFilter: subFilter,
      placeholderHexLen: placeholderHexLen,
      byteRange: [0, beforeLen, afterStart, afterLen]
    };
  }

  prepareDocumentTimeStampPlaceholder(opts){
    opts = opts || {};
    var placeholderHexLen = (typeof opts.placeholderHexLen === 'number') ? opts.placeholderHexLen : 64000;

    if (placeholderHexLen < 2) {
      throw new Error('placeholderHexLen must be at least 2.');
    }
    if (placeholderHexLen % 2 !== 0) {
      placeholderHexLen += 1;
    }

    let nextObjNum = this.size;
    const allocateObjNum = () => nextObjNum++;

    const docTsObjNum = allocateObjNum();
    let pageRefStr = null;
    try {
      const firstPage = findFirstPageObjNumSafe(this.pdf);
      if (typeof firstPage === 'number' && firstPage >= 0) {
        pageRefStr = firstPage + ' 0 R';
      }
    } catch (err) {
      // ignore — /P anahtarı zorunlu değil, bulamazsak eklemeyelim
      pageRefStr = null;
    }

    const placeholderHex = new Array(placeholderHexLen + 1).join('0');
    const dateStr = this._pdfDate(new Date());
    const BR = '0000000000 0000000000 0000000000 0000000000';
    const pPart = pageRefStr ? (' /P ' + pageRefStr) : '';
    const sigDict = '<< /Type /Sig /Filter /Adobe.PPKLite /SubFilter /ETSI.RFC3161' + pPart +
                    ' /ByteRange [' + BR + '] /Contents <' + placeholderHex + '> /M (' + dateStr + ') >>';

    const rootObj = readObject(this.pdf, this.rootObjNum);
    if (!rootObj || !rootObj.dictStr) {
      throw new Error('Root object not found while preparing DocTimeStamp placeholder.');
    }

    const docTsRef = docTsObjNum + ' 0 R';
    const permsInfo = _ensureDocTimeStampPerms(this.pdf, rootObj.dictStr, docTsRef);

    const acroInfo = _ensureDocTimeStampAcroForm(this.pdf, permsInfo.rootDict, allocateObjNum, {
      docTsRef,
      pageRefStr,
      fieldName: opts.fieldName
    });

    const newObjs = [{ objNum: docTsObjNum, contentStr: sigDict }];
    if (permsInfo.rootChanged || acroInfo.rootChanged) {
      newObjs.push({ objNum: this.rootObjNum, contentStr: acroInfo.rootDict });
    }
    if (Array.isArray(permsInfo.extraObjs) && permsInfo.extraObjs.length) {
      Array.prototype.push.apply(newObjs, permsInfo.extraObjs);
    }
    if (Array.isArray(acroInfo.extraObjs) && acroInfo.extraObjs.length) {
      Array.prototype.push.apply(newObjs, acroInfo.extraObjs);
    }

    const newSize = Math.max(this.size, nextObjNum);

    const draft = _appendXrefTrailer(this.pdf, newObjs, {
      size: newSize,
      rootRef: this.rootRef,
      prevXref: this.prevXref
    });

    const spans = this._locateNewSigSpans(draft, docTsObjNum);
    const contentsStart = spans.contentsStart;
    const contentsEnd   = spans.contentsEnd;
    const brNumsStart   = spans.brNumsStart;
    const lessThanPos   = spans.lessThanPos;
    const greaterThanPos = spans.greaterThanPos;

    const beforeLen = lessThanPos - 0;
    const afterStart = greaterThanPos + 1;
    const afterLen = draft.length - afterStart;

    const brText = this._p10(0) + ' ' + this._p10(beforeLen) + ' ' + this._p10(afterStart) + ' ' + this._p10(afterLen);
    const patched = this._patchByteRange(draft, brNumsStart, brText);

    this.pdf = patched;
    this._ph = {
      sigObjNum: docTsObjNum,
      fieldObjNum: null,
      contentsStart: contentsStart,
      contentsEnd: contentsEnd,
      lessThanPos: lessThanPos,
      greaterThanPos: greaterThanPos,
      afterStart: afterStart,
      placeholderHexLen: placeholderHexLen
    };
    return {
      sigObjNum: docTsObjNum,
      fieldObjNum: null,
      subFilter: 'ETSI.RFC3161',
      placeholderHexLen: placeholderHexLen,
      byteRange: [0, beforeLen, afterStart, afterLen]
    };
  }

  computeByteRangeHash(algo){
    if (!algo) algo = 'sha256';
    if (!this._ph) throw new Error('call preparePlaceholder() first');
    const h = crypto.createHash(algo);
    const a = 0;
    const b = this._ph.lessThanPos;
    const c = this._ph.afterStart;
    const d = this.pdf.length - this._ph.afterStart;
    h.update(this.pdf.slice(a, a + b));
    h.update(this.pdf.slice(c, c + d));
    return h.digest();
  }

  injectCMS(cmsDer){
    if (!this._ph) throw new Error('call preparePlaceholder() first');
    const dataHexRaw = Buffer.isBuffer(cmsDer) ? cmsDer.toString('hex') : String(cmsDer).replace(/\s+/g,'');
    const dataHex = dataHexRaw.toUpperCase();
    const capacity = (this._ph.contentsEnd - this._ph.contentsStart + 1);
    if (dataHex.length > capacity) throw new Error('/Contents capacity too small. Need hex ' + dataHex.length + ', have ' + capacity);
    const padded = dataHex + new Array(capacity - dataHex.length + 1).join('0');
    const before = this.pdf.slice(0, this._ph.contentsStart);
    const after  = this.pdf.slice(this._ph.contentsEnd + 1);
    this.pdf = Buffer.concat([before, Buffer.from(padded, 'latin1'), after]);
  }

  toBuffer(){ return this.pdf; }

  /* ----------------------------- iç yardımcılar ----------------------------- */

  _injectV(dictStr, sigRef){
    if (/\/V\s+\d+\s+0\s+R/.test(dictStr)) return dictStr;
    return dictStr.replace(/>>\s*$/, ' /V ' + sigRef + ' >>');
  }
  _p10(n){ return String(n).padStart(10,'0'); }
  _pdfDate(d){
    function pad(x){ return String(x).padStart(2,'0'); }
    return 'D:' + d.getUTCFullYear() + pad(d.getUTCMonth()+1) + pad(d.getUTCDate()) +
           pad(d.getUTCHours()) + pad(d.getUTCMinutes()) + pad(d.getUTCSeconds()) + 'Z';
  }

  _locateNewSigSpans(buf, sigObjNum){
    const s = buf.toString('latin1');
    const pat = sigObjNum + '\\s+0\\s+obj\\s*<<[\\s\\S]*?>>\\s*endobj';
    const reObj = new RegExp(pat);
    const m = reObj.exec(s); if (!m) throw new Error('signature object not found');
    const objStr = m[0]; const base = m.index;

    const mc = /\/Contents\s*<([\s\S]*?)>/.exec(objStr);
    if (!mc) throw new Error('/Contents placeholder missing');
    const rel = objStr.slice(mc.index);
    const ltOffset = rel.indexOf('<');
    if (ltOffset < 0) throw new Error('/Contents opening < not found');
    const gtOffset = rel.indexOf('>', ltOffset);
    if (gtOffset < 0) throw new Error('/Contents closing > not found');
    const lessThanPos = base + mc.index + ltOffset;
    const greaterThanPos = base + mc.index + gtOffset;
    const cStartInObj = lessThanPos + 1 - base;
    const inside = mc[1].replace(/[\s\r\n]/g,'');
    const cEndInObj   = cStartInObj + inside.length;

    const mbr = /\/ByteRange\s*\[\s*0{10}\s+0{10}\s+0{10}\s+0{10}\s*\]/.exec(objStr);
    if (!mbr) throw new Error('/ByteRange placeholder missing');
    const brNumsStart = mbr.index + objStr.slice(mbr.index).indexOf('[') + 1;

    return {
      contentsStart: base + cStartInObj,
      contentsEnd: base + cEndInObj - 1,
      brNumsStart: base + brNumsStart,
      lessThanPos: lessThanPos,
      greaterThanPos: greaterThanPos
    };
  }

<<<<<<< HEAD
  _patchByteRange(buf, brNumsStart, text){
    if (!/^\d{10}\s+\d{10}\s+\d{10}\s+\d{10}$/.test(text)) throw new Error('BR text must be 4x 10-digit ints');
    const before = buf.slice(0, brNumsStart);
    const after  = buf.slice(brNumsStart + text.length);
    return Buffer.concat([before, Buffer.from(text, 'latin1'), after]);
  }
}

function applyVisibleSignatureAppearance(pdfBuffer, options){
  if (!options || typeof options !== 'object') throw new Error('options required');
  const { widgetObjNum, pageObjNum = null, rect, pngBuffer, appearanceName, parentObjNum = null } = options;
  if (!Buffer.isBuffer(pngBuffer)) throw new Error('pngBuffer must be Buffer');
  if (typeof widgetObjNum !== 'number') throw new Error('widgetObjNum must be a number');
  pdfBuffer = _requirePdfBuffer(pdfBuffer, 'pdfBuffer');
  const rectArr = Array.isArray(rect) && rect.length === 4 ? rect.map((v) => Number(v) || 0) : null;
  if (!rectArr) throw new Error('rect must be an array of 4 numbers');
  const normalizedRect = _normalizeRect(rectArr);

  const png = parsePng(pngBuffer);
  const meta = readLastTrailer(pdfBuffer);
  let nextObj = meta.size;

  const imageObjNum = nextObj++;
  let smaskObjNum = null;
  const newObjs = [];

  const colorCompressed = zlib.deflateSync(png.pixelData);
  const imageDictParts = [
    '/Type /XObject',
    '/Subtype /Image',
    '/Width ' + png.width,
    '/Height ' + png.height,
    '/ColorSpace /' + png.colorSpace,
    '/BitsPerComponent ' + png.bitDepth,
    '/Filter /FlateDecode',
    '/Length ' + colorCompressed.length
  ];
  if (png.alphaData) {
    smaskObjNum = nextObj++;
    imageDictParts.push('/SMask ' + smaskObjNum + ' 0 R');
  }
  const imageHeader = '<< ' + imageDictParts.join(' ') + ' >>\nstream\n';
  const imageBuffer = Buffer.concat([Buffer.from(imageHeader, 'latin1'), colorCompressed, Buffer.from('\nendstream', 'latin1')]);
  newObjs.push({ objNum: imageObjNum, contentBuffer: imageBuffer });

  if (png.alphaData) {
    const alphaCompressed = zlib.deflateSync(png.alphaData);
    const smaskParts = [
      '/Type /XObject',
      '/Subtype /Image',
      '/Width ' + png.width,
      '/Height ' + png.height,
      '/ColorSpace /DeviceGray',
      '/BitsPerComponent 8',
      '/Filter /FlateDecode',
      '/Length ' + alphaCompressed.length
    ];
    const smaskHeader = '<< ' + smaskParts.join(' ') + ' >>\nstream\n';
    const smaskBuffer = Buffer.concat([Buffer.from(smaskHeader, 'latin1'), alphaCompressed, Buffer.from('\nendstream', 'latin1')]);
    newObjs.push({ objNum: smaskObjNum, contentBuffer: smaskBuffer });
  }

  const rectWidth = normalizedRect[2] - normalizedRect[0];
  const rectHeight = normalizedRect[3] - normalizedRect[1];
  const appearanceWidth = Math.abs(rectWidth);
  const appearanceHeight = Math.abs(rectHeight);
  if (appearanceWidth === 0 || appearanceHeight === 0) {
    throw new Error('visible signature rect must have non-zero width and height');
  }

  const rawName = typeof appearanceName === 'string' && appearanceName.length > 0 ? appearanceName : 'ImStamp';
  const sanitized = rawName.replace(/^\//, '').replace(/[^A-Za-z0-9]/g, '') || 'ImStamp';
  const nameToken = '/' + sanitized;

  const naturalWidth = png.width || 1;
  const naturalHeight = png.height || 1;
  const scaleX = appearanceWidth / naturalWidth;
  const scaleY = appearanceHeight / naturalHeight;
  const uniformScale = Math.min(scaleX, scaleY);
  const drawWidth = naturalWidth * uniformScale;
  const drawHeight = naturalHeight * uniformScale;
  const offsetX = (appearanceWidth - drawWidth) / 2;
  const offsetY = (appearanceHeight - drawHeight) / 2;

  const appearanceBodyLines = [
    'q',
    _formatPdfNumber(drawWidth) + ' 0 0 ' + _formatPdfNumber(drawHeight) + ' ' +
      _formatPdfNumber(offsetX) + ' ' + _formatPdfNumber(offsetY) + ' cm',
    nameToken + ' Do',
    'Q'
  ];
  const appearanceBody = Buffer.from(appearanceBodyLines.join('\n') + '\n', 'latin1');
  const appearanceDictParts = [
    '/Type /XObject',
    '/Subtype /Form',
    '/FormType 1',
    '/BBox [0 0 ' + _formatPdfNumber(appearanceWidth) + ' ' + _formatPdfNumber(appearanceHeight) + ']',
    '/Resources << /XObject << ' + nameToken + ' ' + imageObjNum + ' 0 R >> >>',
    '/Length ' + appearanceBody.length
  ];
  const appearanceHeader = '<< ' + appearanceDictParts.join(' ') + ' >>\nstream\n';
  const appearanceBuffer = Buffer.concat([Buffer.from(appearanceHeader, 'latin1'), appearanceBody, Buffer.from('\nendstream', 'latin1')]);
  const appearanceObjNum = nextObj++;
  newObjs.push({ objNum: appearanceObjNum, contentBuffer: appearanceBuffer });

  const widgetObj = readObject(pdfBuffer, widgetObjNum);
  if (!widgetObj || !widgetObj.dictStr) throw new Error('Widget object not found');
  const existingParent = _extractRef(widgetObj.dictStr, '/Parent');
  const existingPage = _extractRef(widgetObj.dictStr, '/P');
  const extras = _extractDictEntries(widgetObj.dictStr).filter((entry) => {
    return !['/Type', '/Subtype', '/FT', '/Rect', '/F', '/Parent', '/P', '/AP', '/AS'].includes(entry.key);
  });
  const normalizedWidget = _composeWidgetDict({
    rect: normalizedRect,
    parentObjNum: typeof parentObjNum === 'number' && parentObjNum >= 0
      ? parentObjNum
      : (typeof existingParent === 'number' ? existingParent : null),
    pageObjNum: typeof pageObjNum === 'number' && pageObjNum >= 0
      ? pageObjNum
      : (typeof existingPage === 'number' ? existingPage : null),
    extras
  });
  let widgetDict = normalizedWidget.replace(/>>\s*$/, '');
  if (!/\/Parent\s+\d+\s+0\s+R/.test(widgetDict) && typeof existingParent === 'number' && existingParent >= 0) {
    widgetDict += ' /Parent ' + existingParent + ' 0 R';
  }
  if (typeof pageObjNum === 'number' && pageObjNum >= 0 && !/\/P\s+\d+\s+0\s+R/.test(widgetDict)) {
    widgetDict += ' /P ' + pageObjNum + ' 0 R';
  }
  widgetDict += ' /AP << /N ' + appearanceObjNum + ' 0 R >>';
  widgetDict += ' /AS /N';
  widgetDict += ' >>';
  newObjs.push({ objNum: widgetObjNum, contentStr: widgetDict });

  const maxObjNum = newObjs.reduce((max, obj) => Math.max(max, obj.objNum), -Infinity);
  const newSize = Math.max(meta.size, maxObjNum + 1);
  const updatedPdf = _appendXrefTrailer(pdfBuffer, newObjs, { size: newSize, rootRef: meta.rootRef, prevXref: meta.startxref });

  return {
    pdf: updatedPdf,
    appearanceObjNum,
    imageObjNum,
    smaskObjNum,
    widgetObjNum
  };
}

/* ------------------------------ AcroForm lookup ------------------------------ */

function locateAcroForm(pdf, rootObjNum){
  const root = readObject(pdf, rootObjNum);
  if (!root) return null;
=======
  _patchByteRange(buf, brNumsStart, text){
    if (!/^\d{10}\s+\d{10}\s+\d{10}\s+\d{10}$/.test(text)) throw new Error('BR text must be 4x 10-digit ints');
    const before = buf.slice(0, brNumsStart);
    const after  = buf.slice(brNumsStart + text.length);
    return Buffer.concat([before, Buffer.from(text, 'latin1'), after]);
  }
}

function applyVisibleSignatureAppearance(pdfBuffer, options){
  if (!options || typeof options !== 'object') throw new Error('options required');
  const { widgetObjNum, pageObjNum = null, rect, pngBuffer, appearanceName, parentObjNum = null } = options;
  if (!Buffer.isBuffer(pngBuffer)) throw new Error('pngBuffer must be Buffer');
  if (typeof widgetObjNum !== 'number') throw new Error('widgetObjNum must be a number');
  const rectArr = Array.isArray(rect) && rect.length === 4 ? rect.map((v) => Number(v) || 0) : null;
  if (!rectArr) throw new Error('rect must be an array of 4 numbers');
  const normalizedRect = _normalizeRect(rectArr);

  const png = parsePng(pngBuffer);
  const meta = readLastTrailer(pdfBuffer);
  let nextObj = meta.size;

  const imageObjNum = nextObj++;
  let smaskObjNum = null;
  const newObjs = [];

  const colorCompressed = zlib.deflateSync(png.pixelData);
  const imageDictParts = [
    '/Type /XObject',
    '/Subtype /Image',
    '/Width ' + png.width,
    '/Height ' + png.height,
    '/ColorSpace /' + png.colorSpace,
    '/BitsPerComponent ' + png.bitDepth,
    '/Filter /FlateDecode',
    '/Length ' + colorCompressed.length
  ];
  if (png.alphaData) {
    smaskObjNum = nextObj++;
    imageDictParts.push('/SMask ' + smaskObjNum + ' 0 R');
  }
  const imageHeader = '<< ' + imageDictParts.join(' ') + ' >>\nstream\n';
  const imageBuffer = Buffer.concat([Buffer.from(imageHeader, 'latin1'), colorCompressed, Buffer.from('\nendstream', 'latin1')]);
  newObjs.push({ objNum: imageObjNum, contentBuffer: imageBuffer });

  if (png.alphaData) {
    const alphaCompressed = zlib.deflateSync(png.alphaData);
    const smaskParts = [
      '/Type /XObject',
      '/Subtype /Image',
      '/Width ' + png.width,
      '/Height ' + png.height,
      '/ColorSpace /DeviceGray',
      '/BitsPerComponent 8',
      '/Filter /FlateDecode',
      '/Length ' + alphaCompressed.length
    ];
    const smaskHeader = '<< ' + smaskParts.join(' ') + ' >>\nstream\n';
    const smaskBuffer = Buffer.concat([Buffer.from(smaskHeader, 'latin1'), alphaCompressed, Buffer.from('\nendstream', 'latin1')]);
    newObjs.push({ objNum: smaskObjNum, contentBuffer: smaskBuffer });
  }

  const rectWidth = normalizedRect[2] - normalizedRect[0];
  const rectHeight = normalizedRect[3] - normalizedRect[1];
  const appearanceWidth = Math.abs(rectWidth);
  const appearanceHeight = Math.abs(rectHeight);
  if (appearanceWidth === 0 || appearanceHeight === 0) {
    throw new Error('visible signature rect must have non-zero width and height');
  }

  const rawName = typeof appearanceName === 'string' && appearanceName.length > 0 ? appearanceName : 'ImStamp';
  const sanitized = rawName.replace(/^\//, '').replace(/[^A-Za-z0-9]/g, '') || 'ImStamp';
  const nameToken = '/' + sanitized;

  const naturalWidth = png.width || 1;
  const naturalHeight = png.height || 1;
  const scaleX = appearanceWidth / naturalWidth;
  const scaleY = appearanceHeight / naturalHeight;
  const uniformScale = Math.min(scaleX, scaleY);
  const drawWidth = naturalWidth * uniformScale;
  const drawHeight = naturalHeight * uniformScale;
  const offsetX = (appearanceWidth - drawWidth) / 2;
  const offsetY = (appearanceHeight - drawHeight) / 2;

  const appearanceBodyLines = [
    'q',
    _formatPdfNumber(drawWidth) + ' 0 0 ' + _formatPdfNumber(drawHeight) + ' ' +
      _formatPdfNumber(offsetX) + ' ' + _formatPdfNumber(offsetY) + ' cm',
    nameToken + ' Do',
    'Q'
  ];
  const appearanceBody = Buffer.from(appearanceBodyLines.join('\n') + '\n', 'latin1');
  const appearanceDictParts = [
    '/Type /XObject',
    '/Subtype /Form',
    '/FormType 1',
    '/BBox [0 0 ' + _formatPdfNumber(appearanceWidth) + ' ' + _formatPdfNumber(appearanceHeight) + ']',
    '/Resources << /XObject << ' + nameToken + ' ' + imageObjNum + ' 0 R >> >>',
    '/Length ' + appearanceBody.length
  ];
  const appearanceHeader = '<< ' + appearanceDictParts.join(' ') + ' >>\nstream\n';
  const appearanceBuffer = Buffer.concat([Buffer.from(appearanceHeader, 'latin1'), appearanceBody, Buffer.from('\nendstream', 'latin1')]);
  const appearanceObjNum = nextObj++;
  newObjs.push({ objNum: appearanceObjNum, contentBuffer: appearanceBuffer });

  const widgetObj = readObject(pdfBuffer, widgetObjNum);
  if (!widgetObj || !widgetObj.dictStr) throw new Error('Widget object not found');
  const existingParent = _extractRef(widgetObj.dictStr, '/Parent');
  const existingPage = _extractRef(widgetObj.dictStr, '/P');
  const extras = _extractDictEntries(widgetObj.dictStr).filter((entry) => {
    return !['/Type', '/Subtype', '/FT', '/Rect', '/F', '/Parent', '/P', '/AP', '/AS'].includes(entry.key);
  });
  const normalizedWidget = _composeWidgetDict({
    rect: normalizedRect,
    parentObjNum: typeof parentObjNum === 'number' && parentObjNum >= 0
      ? parentObjNum
      : (typeof existingParent === 'number' ? existingParent : null),
    pageObjNum: typeof pageObjNum === 'number' && pageObjNum >= 0
      ? pageObjNum
      : (typeof existingPage === 'number' ? existingPage : null),
    extras
  });
  let widgetDict = normalizedWidget.replace(/>>\s*$/, '');
  if (!/\/Parent\s+\d+\s+0\s+R/.test(widgetDict) && typeof existingParent === 'number' && existingParent >= 0) {
    widgetDict += ' /Parent ' + existingParent + ' 0 R';
  }
  if (typeof pageObjNum === 'number' && pageObjNum >= 0 && !/\/P\s+\d+\s+0\s+R/.test(widgetDict)) {
    widgetDict += ' /P ' + pageObjNum + ' 0 R';
  }
  widgetDict += ' /AP << /N ' + appearanceObjNum + ' 0 R >>';
  widgetDict += ' /AS /N';
  widgetDict += ' >>';
  newObjs.push({ objNum: widgetObjNum, contentStr: widgetDict });

  const maxObjNum = newObjs.reduce((max, obj) => Math.max(max, obj.objNum), -Infinity);
  const newSize = Math.max(meta.size, maxObjNum + 1);
  const updatedPdf = _appendXrefTrailer(pdfBuffer, newObjs, { size: newSize, rootRef: meta.rootRef, prevXref: meta.startxref });

  return {
    pdf: updatedPdf,
    appearanceObjNum,
    imageObjNum,
    smaskObjNum,
    widgetObjNum
  };
}

/* ------------------------------ AcroForm lookup ------------------------------ */

function locateAcroForm(pdf, rootObjNum){
  const root = readObject(pdf, rootObjNum);
  if (!root) return null;
>>>>>>> e150fb0c
  const acroRef = /\/AcroForm\s+(\d+)\s+0\s+R/.exec(root.dictStr);
  if (!acroRef) return null;
  const acroNum = parseInt(acroRef[1],10);
  const acroObj = readObject(pdf, acroNum);
  if (!acroObj) return null;
  return { objNum: acroNum, dictStr: acroObj.dictStr };
}
function listFields(acroFormDictStr){
  const m = /\/Fields\s*\[\s*([^\]]*)\]/.exec(acroFormDictStr);
  if (!m) return [];
  const arr = [];
  const re = /(\d+)\s+0\s+R/g;
  var mm;
  while ((mm = re.exec(m[1])) !== null){ arr.push(parseInt(mm[1],10)); }
  return arr;
}
function findEmptySignatureField(pdf, rootObjNum, fieldName){
  const acro = locateAcroForm(pdf, rootObjNum);
  if (!acro) return null;
  const refs = listFields(acro.dictStr);
  for (var i=0; i<refs.length; i++){
    const n = refs[i];
    const f = readObject(pdf, n);
    if (!f) continue;
    if (!/\/FT\s*\/Sig/.test(f.dictStr)) continue;
    if (/\/V\s+\d+\s+0\s+R/.test(f.dictStr)) continue;
    if (fieldName) {
      const nameM = /\/T\s*\((.*?)\)/.exec(f.dictStr);
      if (!nameM || nameM[1] !== fieldName) continue;
    }
    return { objNum: n, dictStr: f.dictStr };
  }
  return null;
}

function applyVisibleSignatureStamp({ pdfBuffer, fieldName, rect, pageIndex = null, stampBuffer }){
  if (!Buffer.isBuffer(pdfBuffer)) throw new Error('pdfBuffer must be Buffer');
  if (!Buffer.isBuffer(stampBuffer)) throw new Error('stampBuffer must be Buffer');

  let normalizedRect;
  if (Array.isArray(rect)) {
    if (rect.length !== 4) throw new Error('visible signature rect must have 4 elements');
    normalizedRect = rect.map(Number);
  } else if (rect && typeof rect === 'object') {
    const { x, y, width, height } = rect;
    if (![x, y, width, height].every((v) => typeof v === 'number' && Number.isFinite(v))) {
      throw new Error('visible signature rect object must have finite x, y, width, height');
    }
    normalizedRect = [x, y, x + width, y + height];
  } else {
    throw new Error('visible signature rect must be an array [llx,lly,urx,ury] or an object {x,y,width,height}');
  }
  if (normalizedRect.some((n) => !Number.isFinite(n))) throw new Error('rect values must be finite numbers');
  const [llx, lly, urx, ury] = normalizedRect;
  if (urx <= llx || ury <= lly) throw new Error('rect must have positive width and height');

  const width = urx - llx;
  const height = ury - lly;

  const meta = readLastTrailer(pdfBuffer);
  const targetFieldName = (typeof fieldName === 'string' && fieldName.length > 0) ? fieldName : null;
  const field = findEmptySignatureField(pdfBuffer, meta.rootObjNum, targetFieldName);
  if (!field) throw new Error('Signature field not found or already contains a value');

  const resolveWidgetObjNum = () => {
    const kidsMatch = /\/Kids\s*\[([^\]]+)\]/.exec(field.dictStr);
    if (kidsMatch) {
      const widgetMatch = /(\d+)\s+0\s+R/.exec(kidsMatch[1]);
      if (widgetMatch) return parseInt(widgetMatch[1], 10);
    }
    const fieldObj = readObject(pdfBuffer, field.objNum);
    if (fieldObj && /\/Subtype\s*\/Widget\b/.test(fieldObj.dictStr)) {
      return field.objNum;
    }
    return null;
  };

  const widgetObjNum = resolveWidgetObjNum();
  if (!widgetObjNum) throw new Error('Signature widget annotation not found');

  const widgetObj = readObject(pdfBuffer, widgetObjNum);
  if (!widgetObj || !widgetObj.dictStr) throw new Error('Signature widget object missing');
  let widgetDict = widgetObj.dictStr;

  let pageRef = null;
  const existingPageMatch = /\/P\s+(\d+)\s+0\s+R/.exec(widgetDict);
  if (existingPageMatch) pageRef = existingPageMatch[1] + ' 0 R';

  const requestedPageIndex = (pageIndex === null || pageIndex === undefined) ? null : pageIndex;
  if (requestedPageIndex != null) {
    if (!Number.isInteger(requestedPageIndex) || requestedPageIndex < 0) {
      throw new Error('pageIndex must be a non-negative integer');
    }
    const pageObjNum = findPageObjNumByIndex(pdfBuffer, requestedPageIndex);
    if (pageObjNum == null) throw new Error('Requested page index out of range for visible signature');
    pageRef = pageObjNum + ' 0 R';
  } else if (!pageRef) {
    const fallbackPage = findPageObjNumByIndex(pdfBuffer, 0);
    if (fallbackPage == null) throw new Error('Unable to locate any page for visible signature');
    pageRef = fallbackPage + ' 0 R';
  }

  const png = parsePng(stampBuffer);
  const imageData = zlib.deflateSync(png.pixelData);
  const alphaData = png.alphaData ? zlib.deflateSync(png.alphaData) : null;

  const state = getPdfState(pdfBuffer);
  const xrefKeys = Array.from(state.xrefMap.keys());
  const maxExisting = xrefKeys.length ? Math.max(...xrefKeys) : (meta.size - 1);
  let nextObjNum = Math.max(meta.size, maxExisting + 1);

  const newObjs = [];
  let smaskObjNum = null;
  if (alphaData) {
    smaskObjNum = nextObjNum++;
    const smaskDict = '<< /Type /XObject /Subtype /Image /Width ' + png.width + ' /Height ' + png.height + ' /ColorSpace /DeviceGray /BitsPerComponent 8 /Decode [0 1] /Filter /FlateDecode /Length ' + alphaData.length + ' >>';
    const smaskStream = smaskDict + '\nstream\n' + alphaData.toString('latin1') + '\nendstream';
    newObjs.push({ objNum: smaskObjNum, contentStr: smaskStream });
  }

  const imageObjNum = nextObjNum++;
  let imageDict = '<< /Type /XObject /Subtype /Image /Width ' + png.width + ' /Height ' + png.height + ' /ColorSpace /' + png.colorSpace + ' /BitsPerComponent ' + png.bitDepth + ' /Filter /FlateDecode /Length ' + imageData.length;
  if (smaskObjNum) imageDict += ' /SMask ' + smaskObjNum + ' 0 R';
  imageDict += ' >>';
  const imageStream = imageDict + '\nstream\n' + imageData.toString('latin1') + '\nendstream';
  newObjs.push({ objNum: imageObjNum, contentStr: imageStream });

  const appearanceObjNum = nextObjNum++;
  const rectWidthStr = _formatPdfNumber(width);
  const rectHeightStr = _formatPdfNumber(height);
  const appearanceContent = Buffer.from('q ' + rectWidthStr + ' 0 0 ' + rectHeightStr + ' 0 0 cm /Im1 Do Q', 'latin1');
  const appearanceDict = '<< /Type /XObject /Subtype /Form /FormType 1 /BBox [0 0 ' + rectWidthStr + ' ' + rectHeightStr + '] /Resources << /XObject << /Im1 ' + imageObjNum + ' 0 R >> >> /Length ' + appearanceContent.length + ' >>';
  const appearanceStream = appearanceDict + '\nstream\n' + appearanceContent.toString('latin1') + '\nendstream';
  newObjs.push({ objNum: appearanceObjNum, contentStr: appearanceStream });

  widgetDict = _injectKeyRaw(widgetDict, '/Type /Annot');
  widgetDict = _injectKeyRaw(widgetDict, '/Subtype /Widget');
  widgetDict = _replaceOrAppend(widgetDict, /\/Rect\s*\[[^\]]*\]/, '/Rect [' + normalizedRect.map(_formatPdfNumber).join(' ') + ']');
  widgetDict = _replaceOrAppend(widgetDict, /\/P\s+\d+\s+0\s+R/, '/P ' + pageRef);
  widgetDict = _replaceOrAppend(widgetDict, /\/F\s+\d+/, '/F 4');
  widgetDict = _replaceOrAppend(widgetDict, /\/AP\s*<<[\s\S]*?>>/, '/AP << /N ' + appearanceObjNum + ' 0 R >>');
  if (!/\/AP\s*<<[\s\S]*?>>/.test(widgetDict)) {
    widgetDict = widgetDict.replace(/>>\s*$/, ' /AP << /N ' + appearanceObjNum + ' 0 R >> >>');
  }
  if (!/\/P\s+\d+\s+0\s+R/.test(widgetDict)) {
    widgetDict = widgetDict.replace(/>>\s*$/, ' /P ' + pageRef + ' >>');
  }
  if (!/\/F\s+\d+/.test(widgetDict)) {
    widgetDict = widgetDict.replace(/>>\s*$/, ' /F 4 >>');
  }
  if (!/\/Rect\s*\[/.test(widgetDict)) {
    widgetDict = widgetDict.replace(/>>\s*$/, ' /Rect [' + normalizedRect.map(_formatPdfNumber).join(' ') + '] >>');
  }

  newObjs.push({ objNum: widgetObjNum, contentStr: widgetDict });

  const highestObj = newObjs.reduce((max, o) => Math.max(max, o.objNum), maxExisting);
  const newSize = Math.max(meta.size, highestObj + 1);

  return _appendXrefTrailer(pdfBuffer, newObjs, {
    size: newSize,
    rootRef: meta.rootRef,
    prevXref: meta.startxref
  });
}

/* --------------------------------- exports --------------------------------- */

<<<<<<< HEAD
module.exports = {
  PDFPAdESWriter,
  ensureAcroFormAndEmptySigField,
  applyVisibleSignatureAppearance,
  readLastTrailer,
  readObject
};
=======
module.exports = {
  PDFPAdESWriter,
  ensureAcroFormAndEmptySigField,
  readLastTrailer,
  readObject,
  applyVisibleSignatureStamp
};

>>>>>>> e150fb0c
<|MERGE_RESOLUTION|>--- conflicted
+++ resolved
@@ -1,2366 +1,1652 @@
-<<<<<<< HEAD
-'use strict';
-const crypto = require('crypto');
-const zlib = require('zlib');
-const { parsePng } = require('./png_decoder');
-
-const PDF_STATE_CACHE = new WeakMap();
-
-function _requirePdfBuffer(value, label) {
-  if (Buffer.isBuffer(value)) return value;
-  if (ArrayBuffer.isView(value)) {
-    const view = value;
-    return Buffer.from(view.buffer, view.byteOffset, view.byteLength);
-  }
-  if (value instanceof ArrayBuffer) {
-    return Buffer.from(value);
-  }
-  throw new Error((label || 'pdfBuffer') + ' must be a Buffer or Uint8Array');
-}
-
-function getPdfState(pdf){
-  const buf = _requirePdfBuffer(pdf, 'pdf');
-  let state = PDF_STATE_CACHE.get(buf);
-  if (state) return state;
-
-  const pdfStr = buf.toString('latin1');
-  const meta = _parseLastTrailer(pdfStr);
-  const xrefMap = _buildXrefMap(pdfStr, meta.startxref);
-
-  state = { pdfStr, meta, xrefMap };
-  PDF_STATE_CACHE.set(buf, state);
-  return state;
-}
-=======
-'use strict';
-const crypto = require('crypto');
-const zlib = require('zlib');
-
-const { parsePng } = require('./png_decoder');
-
-const PDF_STATE_CACHE = new WeakMap();
-
-function getPdfState(pdf){
-  if (!Buffer.isBuffer(pdf)) throw new Error('pdf must be Buffer');
-  let state = PDF_STATE_CACHE.get(pdf);
-  if (state) return state;
-
-  const pdfStr = pdf.toString('latin1');
-  const meta = _parseLastTrailer(pdfStr);
-  const xrefMap = _buildXrefMap(pdfStr, meta.startxref);
-
-  state = { pdfStr, meta, xrefMap };
-  PDF_STATE_CACHE.set(pdf, state);
-  return state;
-}
->>>>>>> e150fb0c
-
-function _parseLastTrailer(pdfStr){
-  const sxRe = /startxref\s+(\d+)\s+%%EOF/g;
-  let sxMatch = null;
-  let m;
-  while ((m = sxRe.exec(pdfStr)) !== null) sxMatch = m;
-  if (!sxMatch) throw new Error('startxref not found');
-  const startxref = parseInt(sxMatch[1], 10);
-
-  const trailers = pdfStr.match(/trailer\s*<<[\s\S]*?>>/g);
-  if (!trailers || !trailers.length) throw new Error('trailer not found');
-  const trailerStr = trailers[trailers.length - 1];
-
-  const rootM = /\/Root\s+(\d+)\s+0\s+R/.exec(trailerStr);
-  const sizeM = /\/Size\s+(\d+)/.exec(trailerStr);
-  if (!rootM || !sizeM) throw new Error('missing /Root or /Size');
-
-  return {
-    startxref,
-    rootRef: rootM[1] + ' 0 R',
-    rootObjNum: parseInt(rootM[1], 10),
-    size: parseInt(sizeM[1], 10)
-  };
-}
-
-function _skipWs(str, pos){
-  while (pos < str.length) {
-    const ch = str.charCodeAt(pos);
-    if (ch === 0x20 || ch === 0x09 || ch === 0x0d || ch === 0x0a) pos++;
-    else break;
-  }
-  return pos;
-}
-
-function _extractDictAt(str, idx){
-  if (idx < 0 || idx >= str.length) return null;
-  const tok = /<<|>>/g;
-  tok.lastIndex = idx;
-  let depth = 0, start = -1;
-  let t;
-  while ((t = tok.exec(str)) !== null) {
-    const sym = str.substr(t.index, 2);
-    if (sym === '<<') {
-      if (depth === 0) start = t.index;
-      depth++;
-    } else {
-      depth--;
-      if (depth === 0) {
-        return { dictStr: str.slice(start, t.index + 2), endPos: tok.lastIndex };
-      }
-      if (depth < 0) break;
-    }
-  }
-  return null;
-}
-
-function _parseXrefAt(str, offset, map, visited){
-  if (visited.has(offset)) return;
-  visited.add(offset);
-  if (offset < 0 || offset >= str.length) return;
-  if (str.slice(offset, offset + 4) !== 'xref') return;
-
-  let pos = offset + 4;
-  pos = _skipWs(str, pos);
-
-  while (pos < str.length){
-    if (str.startsWith('trailer', pos)){
-      pos += 7;
-      pos = _skipWs(str, pos);
-      const dictStart = str.indexOf('<<', pos);
-      const dict = _extractDictAt(str, dictStart);
-      if (dict) {
-        const prevM = /\/Prev\s+(\d+)/.exec(dict.dictStr);
-        if (prevM) _parseXrefAt(str, parseInt(prevM[1], 10), map, visited);
-      }
-      break;
-    }
-    const headerRe = /(\d+)\s+(\d+)/y;
-    headerRe.lastIndex = pos;
-    const header = headerRe.exec(str);
-    if (!header) break;
-    pos = headerRe.lastIndex;
-    const startObj = parseInt(header[1], 10);
-    const count = parseInt(header[2], 10);
-    for (let i = 0; i < count; i++){
-      const entryRe = /(\d{10})\s+(\d{5})\s+([nf])/y;
-      entryRe.lastIndex = pos;
-      const entry = entryRe.exec(str);
-      if (!entry) return;
-      pos = entryRe.lastIndex;
-      if (entry[3] === 'n'){
-        const objNum = startObj + i;
-        const off = parseInt(entry[1], 10);
-        if (!map.has(objNum)) map.set(objNum, off);
-      }
-      pos = _skipWs(str, pos);
-    }
-  }
-}
-
-function _buildXrefMap(str, startxref){
-  const map = new Map();
-  const visited = new Set();
-  if (typeof startxref === 'number' && !Number.isNaN(startxref)){
-    _parseXrefAt(str, startxref, map, visited);
-  }
-  return map;
-}
-
-/* ------------------------- Basit PDF yardımcıları ------------------------- */
-
-function readLastTrailer(pdf){
-  pdf = _requirePdfBuffer(pdf, 'pdf');
-  const state = getPdfState(pdf);
-  const { meta } = state;
-  return {
-    startxref: meta.startxref,
-    rootRef: meta.rootRef,
-    rootObjNum: meta.rootObjNum,
-    size: meta.size
-  };
-}
-
-/* ---- DENGELİ sözlük okuyan geliştirilmiş readObject (iç içe << >> destekler) ---- */
-function readObject(pdf, objNum){
-  pdf = _requirePdfBuffer(pdf, 'pdf');
-  const state = getPdfState(pdf);
-  const { pdfStr, xrefMap } = state;
-  let offset = xrefMap.get(objNum);
-
-  const legacyRead = () => {
-    const re = new RegExp(String(objNum) + '\\s+0\\s+obj\\b', 'g');
-    let match;
-    let best = null;
-    let bestPriority = -1;
-    while ((match = re.exec(pdfStr)) !== null){
-      const bodyStart = re.lastIndex;
-      const endIdx = pdfStr.indexOf('endobj', bodyStart);
-      if (endIdx < 0) break;
-      const body = pdfStr.slice(bodyStart, endIdx);
-      const relIdx = body.indexOf('<<');
-      if (relIdx >= 0){
-        const dict = _extractDictAt(body, relIdx);
-        if (dict){
-          const dictStr = dict.dictStr;
-          const typeMatch = /\/Type\s*\/([A-Za-z]+)/.exec(dictStr);
-          if (typeMatch){
-            const t = typeMatch[1];
-            let priority = 1;
-            if (t === 'Page') priority = 5;
-            else if (t === 'Pages' || t === 'Catalog') priority = 4;
-            else if (t === 'AcroForm' || t === 'Annot' || t === 'Sig' || t === 'DocTimeStamp') priority = 3;
-            else if (t === 'FontDescriptor') priority = 0;
-            else priority = 2;
-            if (priority >= bestPriority) {
-              const startIdx = pdfStr.indexOf(dictStr, bodyStart);
-              const endIdxAbs = (startIdx >= 0) ? startIdx + dictStr.length : -1;
-              best = { dictStr, start: startIdx, end: endIdxAbs };
-              bestPriority = priority;
-            }
-          } else {
-            if (bestPriority <= 1) {
-              const startIdx = pdfStr.indexOf(dictStr, bodyStart);
-              const endIdxAbs = (startIdx >= 0) ? startIdx + dictStr.length : -1;
-              best = { dictStr, start: startIdx, end: endIdxAbs };
-              bestPriority = 1;
-            }
-          }
-        }
-      }
-      re.lastIndex = endIdx + 6;
-    }
-    return best;
-  };
-
-  if (offset == null) {
-    return legacyRead();
-  }
-
-  const headerRe = /(\d+)\s+(\d+)\s+obj\b/y;
-  headerRe.lastIndex = offset;
-  const header = headerRe.exec(pdfStr);
-  if (!header || parseInt(header[1], 10) !== objNum) {
-    return legacyRead();
-  }
-
-  const dictIdx = pdfStr.indexOf('<<', headerRe.lastIndex);
-  if (dictIdx < 0) return legacyRead();
-  const dict = _extractDictAt(pdfStr, dictIdx);
-  if (!dict) return legacyRead();
-  return { dictStr: dict.dictStr, start: dictIdx, end: dict.endPos };
-}
-
-/* -------------------- Güvenli /Page bulucu (Pages ağacı) -------------------- */
-
-function _readKidsArray(dictStr){
-  const m = /\/Kids\s*\[\s*([^\]]*)\]/.exec(dictStr);
-  if (!m) return [];
-  const arr = [];
-  const re = /(\d+)\s+0\s+R/g;
-  let mm;
-  while ((mm = re.exec(m[1])) !== null) arr.push(parseInt(mm[1], 10));
-  return arr;
-}
-function _dictHasType(dictStr, typeName){
-  return new RegExp('\\/Type\\s+\\/' + typeName + '\\b').test(dictStr);
-}
-function _findFirstPageFrom(pdf, objNum, depth){
-  if (depth > 20) return null;
-  const obj = readObject(pdf, objNum);
-  if (!obj) return null;
-  if (_dictHasType(obj.dictStr, 'Page')) return objNum;
-  if (_dictHasType(obj.dictStr, 'Pages')){
-    const kids = _readKidsArray(obj.dictStr);
-    for (let i=0;i<kids.length;i++){
-      const p = _findFirstPageFrom(pdf, kids[i], depth+1);
-      if (p) return p;
-    }
-  }
-  return null;
-}
-function findFirstPageObjNumSafe(pdf){
-  const meta = readLastTrailer(pdf);
-  const catalog = readObject(pdf, meta.rootObjNum);
-  if (!catalog) throw new Error('Catalog (Root) not found');
-  const pagesRef = /\/Pages\s+(\d+)\s+0\s+R/.exec(catalog.dictStr);
-  if (!pagesRef) throw new Error('Catalog has no /Pages');
-  const pagesNum = parseInt(pagesRef[1], 10);
-  const firstPage = _findFirstPageFrom(pdf, pagesNum, 0);
-  if (!firstPage) throw new Error('No /Page found via /Pages tree');
-  return firstPage;
-}
-
-function _findFirstPageByScan(pdf){
-  const state = getPdfState(pdf);
-  const { pdfStr, xrefMap } = state;
-  const sorted = Array.from(xrefMap.keys()).sort((a,b) => a - b);
-  for (let i = 0; i < sorted.length; i++){
-    const num = sorted[i];
-    const obj = readObject(pdf, num);
-    if (obj && /\/Type\s*\/Page\b/.test(obj.dictStr)) return num;
-  }
-  const objRe = /(\d+)\s+0\s+obj\b/g;
-  let m;
-  while ((m = objRe.exec(pdfStr)) !== null){
-    const num = parseInt(m[1], 10);
-    if (Number.isNaN(num)) continue;
-    const bodyStart = objRe.lastIndex;
-    const endIdx = pdfStr.indexOf('endobj', bodyStart);
-    if (endIdx < 0) break;
-    const body = pdfStr.slice(bodyStart, endIdx);
-    if (/\/Type\s*\/Page\b/.test(body)) return num;
-    objRe.lastIndex = endIdx + 6;
-<<<<<<< HEAD
-  }
-  return null;
-}
-
-function _countPagesUnder(pdf, objNum, visited = new Set()){
-  if (visited.has(objNum)) return 0;
-  visited.add(objNum);
-  const obj = readObject(pdf, objNum);
-  if (!obj) return 0;
-  if (_dictHasType(obj.dictStr, 'Page')) return 1;
-  if (!_dictHasType(obj.dictStr, 'Pages')) return 0;
-  const kids = _extractRefArray(obj.dictStr, '/Kids');
-  let total = 0;
-  for (let i = 0; i < kids.length; i++){
-    total += _countPagesUnder(pdf, kids[i], visited);
-  }
-  return total;
-}
-
-function _findPageByIndex(pdf, objNum, targetIndex){
-  const obj = readObject(pdf, objNum);
-  if (!obj) return null;
-  if (_dictHasType(obj.dictStr, 'Page')) {
-    return targetIndex === 0 ? { pageObjNum: objNum } : null;
-  }
-  if (!_dictHasType(obj.dictStr, 'Pages')) return null;
-  const kids = _extractRefArray(obj.dictStr, '/Kids');
-  let remaining = targetIndex;
-  for (let i = 0; i < kids.length; i++){
-    const kid = kids[i];
-    const kidObj = readObject(pdf, kid);
-    if (!kidObj) continue;
-    if (_dictHasType(kidObj.dictStr, 'Page')) {
-      if (remaining === 0) return { pageObjNum: kid };
-      remaining -= 1;
-      continue;
-    }
-    if (_dictHasType(kidObj.dictStr, 'Pages')) {
-      const countMatch = /\/Count\s+(\d+)/.exec(kidObj.dictStr);
-      const childCount = countMatch ? parseInt(countMatch[1], 10) : _countPagesUnder(pdf, kid);
-      if (!Number.isInteger(childCount) || childCount < 0) {
-        continue;
-      }
-      if (remaining < childCount) {
-        return _findPageByIndex(pdf, kid, remaining);
-      }
-      remaining -= childCount;
-    }
-  }
-  return null;
-}
-
-function findPageObjNumByIndex(pdf, pageIndex){
-  if (typeof pageIndex !== 'number' || pageIndex < 0) throw new Error('pageIndex must be >= 0');
-  const meta = readLastTrailer(pdf);
-  const catalog = readObject(pdf, meta.rootObjNum);
-  if (!catalog) throw new Error('Catalog (Root) not found');
-  const pagesRef = /\/Pages\s+(\d+)\s+0\s+R/.exec(catalog.dictStr);
-  if (!pagesRef) throw new Error('Catalog has no /Pages');
-  const pagesNum = parseInt(pagesRef[1], 10);
-  const result = _findPageByIndex(pdf, pagesNum, pageIndex);
-  if (!result || typeof result.pageObjNum !== 'number') {
-    throw new Error('Page index out of range');
-  }
-  return result.pageObjNum;
-}
-
-/* -------------------- AcroForm/Sig & Widget inşa yardımcıları -------------------- */
-
-function _injectKeyRef(dictStr, key, valueRef){
-  const re = new RegExp(key.replace('/', '\\/') + '\\s+\\d+\\s+0\\s+R');
-  if (re.test(dictStr)) return dictStr;
-=======
-  }
-  return null;
-}
-
-function _collectPagesInOrder(pdf, objNum, out, depth){
-  if (depth > 40) return;
-  const obj = readObject(pdf, objNum);
-  if (!obj || !obj.dictStr) return;
-  if (_dictHasType(obj.dictStr, 'Page')) {
-    out.push(objNum);
-    return;
-  }
-  if (_dictHasType(obj.dictStr, 'Pages')) {
-    const kids = _readKidsArray(obj.dictStr);
-    for (let i = 0; i < kids.length; i++){
-      _collectPagesInOrder(pdf, kids[i], out, depth + 1);
-    }
-  }
-}
-
-function findPageObjNumByIndex(pdf, index){
-  if (!Number.isInteger(index) || index < 0) throw new Error('pageIndex must be a non-negative integer');
-  const meta = readLastTrailer(pdf);
-  const catalog = readObject(pdf, meta.rootObjNum);
-  if (!catalog) throw new Error('Catalog (Root) not found');
-  const pagesRef = /\/Pages\s+(\d+)\s+0\s+R/.exec(catalog.dictStr);
-  if (!pagesRef) throw new Error('Catalog has no /Pages');
-  const pagesNum = parseInt(pagesRef[1], 10);
-  const pages = [];
-  _collectPagesInOrder(pdf, pagesNum, pages, 0);
-  if (index >= pages.length) return null;
-  return pages[index];
-}
-
-function _countPagesUnder(pdf, objNum, visited = new Set()){
-  if (visited.has(objNum)) return 0;
-  visited.add(objNum);
-  const obj = readObject(pdf, objNum);
-  if (!obj) return 0;
-  if (_dictHasType(obj.dictStr, 'Page')) return 1;
-  if (!_dictHasType(obj.dictStr, 'Pages')) return 0;
-  const kids = _extractRefArray(obj.dictStr, '/Kids');
-  let total = 0;
-  for (let i = 0; i < kids.length; i++){
-    total += _countPagesUnder(pdf, kids[i], visited);
-  }
-  return total;
-}
-
-function _findPageByIndex(pdf, objNum, targetIndex){
-  const obj = readObject(pdf, objNum);
-  if (!obj) return null;
-  if (_dictHasType(obj.dictStr, 'Page')) {
-    return targetIndex === 0 ? { pageObjNum: objNum } : null;
-  }
-  if (!_dictHasType(obj.dictStr, 'Pages')) return null;
-  const kids = _extractRefArray(obj.dictStr, '/Kids');
-  let remaining = targetIndex;
-  for (let i = 0; i < kids.length; i++){
-    const kid = kids[i];
-    const kidObj = readObject(pdf, kid);
-    if (!kidObj) continue;
-    if (_dictHasType(kidObj.dictStr, 'Page')) {
-      if (remaining === 0) return { pageObjNum: kid };
-      remaining -= 1;
-      continue;
-    }
-    if (_dictHasType(kidObj.dictStr, 'Pages')) {
-      const countMatch = /\/Count\s+(\d+)/.exec(kidObj.dictStr);
-      const childCount = countMatch ? parseInt(countMatch[1], 10) : _countPagesUnder(pdf, kid);
-      if (!Number.isInteger(childCount) || childCount < 0) {
-        continue;
-      }
-      if (remaining < childCount) {
-        return _findPageByIndex(pdf, kid, remaining);
-      }
-      remaining -= childCount;
-    }
-  }
-  return null;
-}
-
-function findPageObjNumByIndex(pdf, pageIndex){
-  if (typeof pageIndex !== 'number' || pageIndex < 0) throw new Error('pageIndex must be >= 0');
-  const meta = readLastTrailer(pdf);
-  const catalog = readObject(pdf, meta.rootObjNum);
-  if (!catalog) throw new Error('Catalog (Root) not found');
-  const pagesRef = /\/Pages\s+(\d+)\s+0\s+R/.exec(catalog.dictStr);
-  if (!pagesRef) throw new Error('Catalog has no /Pages');
-  const pagesNum = parseInt(pagesRef[1], 10);
-  const result = _findPageByIndex(pdf, pagesNum, pageIndex);
-  if (!result || typeof result.pageObjNum !== 'number') {
-    throw new Error('Page index out of range');
-  }
-  return result.pageObjNum;
-}
-
-/* -------------------- AcroForm/Sig & Widget inşa yardımcıları -------------------- */
-
-function _injectKeyRef(dictStr, key, valueRef){
-  const re = new RegExp(key.replace('/', '\\/') + '\\s+\\d+\\s+0\\s+R');
-  if (re.test(dictStr)) return dictStr;
->>>>>>> e150fb0c
-  return dictStr.replace(/>>\s*$/, ' ' + key + ' ' + valueRef + ' >>');
-}
-function _injectKeyRaw(dictStr, rawKV){
-  const k = rawKV.split(/\s+/)[0];
-  const re = new RegExp(k.replace('/', '\\/') + '\\b');
-  if (re.test(dictStr)) return dictStr;
-  return dictStr.replace(/>>\s*$/, ' ' + rawKV + ' >>');
-}
-
-function _replaceOrAppend(dictStr, regex, replacement){
-  if (regex.test(dictStr)) {
-    return dictStr.replace(regex, replacement);
-  }
-  return dictStr.replace(/>>\s*$/, ' ' + replacement + ' >>');
-}
-
-function _formatPdfNumber(num){
-  if (!Number.isFinite(num)) throw new Error('PDF number must be finite');
-  if (Number.isInteger(num)) return String(num);
-  const fixed = num.toFixed(6);
-  const trimmed = fixed.replace(/\.0+$/, '').replace(/(\.\d*?)0+$/, '$1');
-  return trimmed.endsWith('.') ? trimmed.slice(0, -1) : trimmed;
-}
-
-function _ensureDocTimeStampPerms(pdf, rootDict, docTsRef){
-  let updatedRoot = rootDict;
-  let rootChanged = false;
-  const extraObjs = [];
-
-  const permsRefMatch = /\/Perms\s+(\d+)\s+0\s+R/.exec(updatedRoot);
-  if (permsRefMatch){
-    const permsObjNum = parseInt(permsRefMatch[1], 10);
-    const permsObj = readObject(pdf, permsObjNum);
-    if (permsObj && permsObj.dictStr){
-      const docRefRe = /\/DocTimeStamp\s+\d+\s+0\s+R/;
-      let permsDict = permsObj.dictStr;
-      let newPermsDict;
-      if (docRefRe.test(permsDict)){
-        newPermsDict = permsDict.replace(docRefRe, '/DocTimeStamp ' + docTsRef);
-      } else {
-        newPermsDict = permsDict.replace(/>>\s*$/, ' /DocTimeStamp ' + docTsRef + ' >>');
-      }
-      if (newPermsDict !== permsDict){
-        extraObjs.push({ objNum: permsObjNum, contentStr: newPermsDict });
-      }
-    } else {
-      const replacement = '/Perms << /DocTimeStamp ' + docTsRef + ' >>';
-      const replaced = updatedRoot.replace(permsRefMatch[0], replacement);
-      if (replaced !== updatedRoot){
-        updatedRoot = replaced;
-        rootChanged = true;
-      }
-    }
-    return { rootDict: updatedRoot, rootChanged, extraObjs };
-  }
-
-  const permsInlineMatch = /\/Perms\s*<<([\s\S]*?)>>/.exec(updatedRoot);
-  if (permsInlineMatch){
-    const inner = permsInlineMatch[1];
-    const docRefRe = /\/DocTimeStamp\s+\d+\s+0\s+R/;
-    let newInner;
-    if (docRefRe.test(inner)){
-      newInner = inner.replace(docRefRe, '/DocTimeStamp ' + docTsRef);
-    } else {
-      newInner = inner.trim() + ' /DocTimeStamp ' + docTsRef;
-    }
-    const replacement = '/Perms << ' + newInner.trim() + ' >>';
-    if (replacement !== permsInlineMatch[0]){
-      updatedRoot = updatedRoot.slice(0, permsInlineMatch.index) +
-                    replacement +
-                    updatedRoot.slice(permsInlineMatch.index + permsInlineMatch[0].length);
-      rootChanged = true;
-    }
-    return { rootDict: updatedRoot, rootChanged, extraObjs };
-  }
-
-  const injected = _injectKeyRaw(updatedRoot, '/Perms << /DocTimeStamp ' + docTsRef + ' >>');
-  if (injected !== updatedRoot){
-    updatedRoot = injected;
-    rootChanged = true;
-  }
-  return { rootDict: updatedRoot, rootChanged, extraObjs };
-}
-
-function _ensureDocTimeStampAcroForm(pdf, rootDict, allocateObjNum, opts){
-  opts = opts || {};
-  const docTsRef = opts.docTsRef;
-  const pageRefStr = opts.pageRefStr || null;
-  const fieldLabel = (typeof opts.fieldName === 'string' && opts.fieldName.length > 0)
-    ? opts.fieldName
-    : 'DocTimeStamp';
-
-  if (!docTsRef) {
-    throw new Error('docTsRef must be provided while preparing DocTimeStamp placeholder.');
-  }
-
-  let updatedRoot = rootDict;
-  let rootChanged = false;
-  const extraObjs = [];
-
-  const fieldObjNum = allocateObjNum();
-  let widgetObjNum = null;
-
-  if (pageRefStr) {
-    const pageMatch = /^(\d+)\s+0\s+R$/.exec(pageRefStr);
-    if (pageMatch) {
-      const pageObjNum = parseInt(pageMatch[1], 10);
-      const pageObj = readObject(pdf, pageObjNum);
-      if (pageObj && pageObj.dictStr && /\/Type\s*\/Page\b/.test(pageObj.dictStr)) {
-        widgetObjNum = allocateObjNum();
-        const widgetDict = '<< /Type /Annot /Subtype /Widget /FT /Sig /Rect [0 0 0 0] /F 132 /Parent ' +
-                           fieldObjNum + ' 0 R /P ' + pageRefStr + ' >>';
-        extraObjs.push({ objNum: widgetObjNum, contentStr: widgetDict });
-        const updatedPage = _appendUniqueRef(pageObj.dictStr, '/Annots', widgetObjNum);
-        if (updatedPage !== pageObj.dictStr) {
-          extraObjs.push({ objNum: pageObjNum, contentStr: updatedPage });
-        }
-      }
-    }
-  }
-
-  let fieldDict = '<< /FT /Sig /T (' + fieldLabel + ') /Ff 0 /V ' + docTsRef;
-  if (widgetObjNum) {
-    fieldDict += ' /Kids [ ' + widgetObjNum + ' 0 R ]';
-  }
-  fieldDict += ' >>';
-  extraObjs.push({ objNum: fieldObjNum, contentStr: fieldDict });
-
-  const ensureAcroDict = (dictStr) => {
-    let out = dictStr;
-    out = _injectKeyRaw(out, '/Type /AcroForm');
-    out = /\/Fields\s*\[/.test(out) ? out : _injectKeyRaw(out, '/Fields []');
-    out = _appendUniqueRef(out, '/Fields', fieldObjNum);
-    out = _ensureSigFlags(out);
-    return out;
-  };
-
-  const acroInlineMatch = /\/AcroForm\s*<<([\s\S]*?)>>/.exec(updatedRoot);
-  if (acroInlineMatch) {
-    const original = acroInlineMatch[0];
-    const dictStr = '<<' + acroInlineMatch[1] + '>>';
-    const ensured = ensureAcroDict(dictStr);
-    if (ensured !== dictStr) {
-      const replacement = '/AcroForm ' + ensured;
-      updatedRoot = updatedRoot.slice(0, acroInlineMatch.index) +
-                    replacement +
-                    updatedRoot.slice(acroInlineMatch.index + original.length);
-      rootChanged = true;
-    }
-    return { rootDict: updatedRoot, rootChanged, extraObjs };
-  }
-
-  const acroRefMatch = /\/AcroForm\s+(\d+)\s+0\s+R/.exec(updatedRoot);
-  if (acroRefMatch) {
-    const acroNum = parseInt(acroRefMatch[1], 10);
-    const acroObj = readObject(pdf, acroNum);
-    const dictStr = acroObj && acroObj.dictStr ? acroObj.dictStr : '<<>>';
-    const ensured = ensureAcroDict(dictStr);
-    if (ensured !== dictStr) {
-      extraObjs.push({ objNum: acroNum, contentStr: ensured });
-    }
-    return { rootDict: updatedRoot, rootChanged, extraObjs };
-  }
-
-  const acroObjNum = allocateObjNum();
-  let acroDict = '<< /Type /AcroForm /Fields [] /SigFlags 3 >>';
-  acroDict = _appendUniqueRef(acroDict, '/Fields', fieldObjNum);
-  acroDict = _ensureSigFlags(acroDict);
-  extraObjs.push({ objNum: acroObjNum, contentStr: acroDict });
-  const injected = _injectKeyRef(updatedRoot, '/AcroForm', acroObjNum + ' 0 R');
-  if (injected !== updatedRoot) {
-    updatedRoot = injected;
-    rootChanged = true;
-  }
-
-  return { rootDict: updatedRoot, rootChanged, extraObjs };
-}
-
-function _appendUniqueRef(dictStr, arrayKey, objNum){
-  const ref = objNum + ' 0 R';
-  const keyRe = new RegExp(arrayKey.replace('/', '\\/') + '\\s*\\[([\\s\\S]*?)\]');
-  const match = keyRe.exec(dictStr);
-  if (match){
-    const inside = match[1];
-    const refRe = new RegExp('\\b' + objNum + '\\s+0\\s+R\\b');
-    if (refRe.test(inside)) return dictStr;
-    const existingRefs = inside.match(/\d+\s+0\s+R/g) || [];
-    existingRefs.push(ref);
-    const replaced = arrayKey + ' [ ' + existingRefs.join(' ') + ' ]';
-    return dictStr.slice(0, match.index) +
-           replaced +
-           dictStr.slice(match.index + match[0].length);
-<<<<<<< HEAD
-  }
-  return _injectKeyRaw(dictStr, arrayKey + ' [ ' + ref + ' ]');
-}
-
-function _upsertKeyRaw(dictStr, key, rawValue){
-  const keyEsc = key.replace('/', '\\/');
-  const valuePattern = '(<<[\\s\\S]*?>>|\\[[\\s\\S]*?\]|\((?:[^\\\\)]|\\.)*\)|[^/<>\s][^/\s>]*)';
-  const re = new RegExp('(' + keyEsc + '\\s+)' + valuePattern);
-  if (re.test(dictStr)) {
-    return dictStr.replace(re, function(_match, prefix){
-      return prefix + rawValue;
-    });
-  }
-  return _injectKeyRaw(dictStr, key + ' ' + rawValue);
-}
-
-function _formatPdfNumber(num){
-  if (typeof num !== 'number' || !Number.isFinite(num)) return '0';
-  if (Math.abs(num) >= 1e6 || Math.abs(num) <= 1e-6) {
-    return num.toExponential(6).replace(/0+e/, 'e').replace(/\.e/, 'e');
-  }
-  const fixed = num.toFixed(6);
-  return fixed.replace(/\.0+$/, '').replace(/(\.\d*?)0+$/, '$1');
-}
-
-function _setRect(dictStr, rect){
-  if (!Array.isArray(rect) || rect.length !== 4) return dictStr;
-  const rectVals = rect.map((n) => _formatPdfNumber(Number(n) || 0));
-  return _upsertKeyRaw(dictStr, '/Rect', '[ ' + rectVals.join(' ') + ' ]');
-}
-
-function _setKeyRef(dictStr, key, objNum){
-  if (typeof objNum !== 'number' || objNum < 0) return dictStr;
-  return _upsertKeyRaw(dictStr, key, objNum + ' 0 R');
-}
-
-function _extractArrayContent(dictStr, key){
-  const keyEsc = key.replace('/', '\\/');
-  const re = new RegExp(keyEsc + '\\s*\[(.*?)\]', 's');
-  const match = re.exec(dictStr);
-  if (!match) return null;
-  return match[1];
-}
-
-function _extractRefArray(dictStr, key){
-  const content = _extractArrayContent(dictStr, key);
-  if (!content) return [];
-  const refs = [];
-  const re = /(\d+)\s+0\s+R/g;
-  let m;
-  while ((m = re.exec(content)) !== null){
-    refs.push(parseInt(m[1], 10));
-  }
-  return refs;
-}
-
-function _parseRect(dictStr){
-  const match = /\/Rect\s*\[([^\]]+)\]/.exec(dictStr);
-  if (!match) return null;
-  const parts = match[1].trim().split(/\s+/).slice(0, 4);
-  if (parts.length !== 4) return null;
-  return parts.map((p) => parseFloat(p));
-}
-
-function _normalizeRect(rect){
-  if (!Array.isArray(rect) || rect.length !== 4) return rect;
-  const x1 = Number(rect[0]) || 0;
-  const y1 = Number(rect[1]) || 0;
-  const x2 = Number(rect[2]) || 0;
-  const y2 = Number(rect[3]) || 0;
-  const llx = Math.min(x1, x2);
-  const lly = Math.min(y1, y2);
-  const urx = Math.max(x1, x2);
-  const ury = Math.max(y1, y2);
-  return [llx, lly, urx, ury];
-}
-
-function _extractRef(dictStr, key){
-  const keyEsc = key.replace('/', '\\/');
-  const re = new RegExp(keyEsc + '\\s+(\d+)\\s+0\\s+R');
-  const match = re.exec(dictStr);
-  return match ? parseInt(match[1], 10) : null;
-}
-
-function _extractDictEntries(dictStr){
-  const entries = [];
-  const re = /\/([A-Za-z0-9\.\-#]+)\s+(<<[\s\S]*?>>|\[[\s\S]*?\]|\((?:[^\\)]|\\.)*\)|\/?[^\s<>]+)/g;
-  let m;
-  while ((m = re.exec(dictStr)) !== null){
-    entries.push({ key: '/' + m[1], value: m[2] });
-  }
-  return entries;
-}
-
-function _composeWidgetDict({ rect, parentObjNum, pageObjNum, extras = [], flags = 132 }){
-  const parts = ['<<', '/Type /Annot', '/Subtype /Widget', '/FT /Sig'];
-  if (Array.isArray(rect) && rect.length === 4) {
-    const normalized = _normalizeRect(rect);
-    const rectVals = normalized.map((n) => _formatPdfNumber(Number(n) || 0));
-    parts.push('/Rect [ ' + rectVals.join(' ') + ' ]');
-  }
-  if (typeof flags === 'number') {
-    parts.push('/F ' + flags);
-  }
-  if (typeof parentObjNum === 'number' && parentObjNum >= 0) {
-    parts.push('/Parent ' + parentObjNum + ' 0 R');
-  }
-  if (typeof pageObjNum === 'number' && pageObjNum >= 0) {
-    parts.push('/P ' + pageObjNum + ' 0 R');
-  }
-  extras.forEach((entry) => {
-    if (entry && entry.key && entry.value) {
-      parts.push(entry.key + ' ' + entry.value);
-    }
-  });
-  parts.push('>>');
-  return parts.join(' ');
-}
-
-function _removeRefFromArray(dictStr, arrayKey, objNum){
-  const content = _extractArrayContent(dictStr, arrayKey);
-  if (!content) return dictStr;
-  const ref = objNum + ' 0 R';
-  const refs = content.match(/\d+\s+0\s+R/g) || [];
-  const filtered = refs.filter((item) => item !== ref);
-  if (filtered.length === refs.length) return dictStr;
-  const keyEsc = arrayKey.replace('/', '\\/');
-  const re = new RegExp(keyEsc + '\\s*\[[^\]]*\]');
-  if (filtered.length === 0) {
-    return dictStr.replace(re, '');
-  }
-  const replacement = arrayKey + ' [ ' + filtered.join(' ') + ' ]';
-  return dictStr.replace(re, replacement);
-}
-
-function _ensureSigFlags(dictStr){
-  if (/\/SigFlags\s+3\b/.test(dictStr)) return dictStr;
-  if (/\/SigFlags\b/.test(dictStr)){
-    return dictStr.replace(/\/SigFlags\s+\d+/, '/SigFlags 3');
-  }
-=======
-  }
-  return _injectKeyRaw(dictStr, arrayKey + ' [ ' + ref + ' ]');
-}
-
-function _upsertKeyRaw(dictStr, key, rawValue){
-  const keyEsc = key.replace('/', '\\/');
-  const valuePattern = '(<<[\\s\\S]*?>>|\\[[\\s\\S]*?\]|\((?:[^\\\\)]|\\.)*\)|[^/<>\s][^/\s>]*)';
-  const re = new RegExp('(' + keyEsc + '\\s+)' + valuePattern);
-  if (re.test(dictStr)) {
-    return dictStr.replace(re, function(_match, prefix){
-      return prefix + rawValue;
-    });
-  }
-  return _injectKeyRaw(dictStr, key + ' ' + rawValue);
-}
-
-function _formatPdfNumber(num){
-  if (typeof num !== 'number' || !Number.isFinite(num)) return '0';
-  if (Math.abs(num) >= 1e6 || Math.abs(num) <= 1e-6) {
-    return num.toExponential(6).replace(/0+e/, 'e').replace(/\.e/, 'e');
-  }
-  const fixed = num.toFixed(6);
-  return fixed.replace(/\.0+$/, '').replace(/(\.\d*?)0+$/, '$1');
-}
-
-function _setRect(dictStr, rect){
-  if (!Array.isArray(rect) || rect.length !== 4) return dictStr;
-  const rectVals = rect.map((n) => _formatPdfNumber(Number(n) || 0));
-  return _upsertKeyRaw(dictStr, '/Rect', '[ ' + rectVals.join(' ') + ' ]');
-}
-
-function _setKeyRef(dictStr, key, objNum){
-  if (typeof objNum !== 'number' || objNum < 0) return dictStr;
-  return _upsertKeyRaw(dictStr, key, objNum + ' 0 R');
-}
-
-function _extractArrayContent(dictStr, key){
-  const keyEsc = key.replace('/', '\\/');
-  const re = new RegExp(keyEsc + '\\s*\[(.*?)\]', 's');
-  const match = re.exec(dictStr);
-  if (!match) return null;
-  return match[1];
-}
-
-function _extractRefArray(dictStr, key){
-  const content = _extractArrayContent(dictStr, key);
-  if (!content) return [];
-  const refs = [];
-  const re = /(\d+)\s+0\s+R/g;
-  let m;
-  while ((m = re.exec(content)) !== null){
-    refs.push(parseInt(m[1], 10));
-  }
-  return refs;
-}
-
-function _parseRect(dictStr){
-  const match = /\/Rect\s*\[([^\]]+)\]/.exec(dictStr);
-  if (!match) return null;
-  const parts = match[1].trim().split(/\s+/).slice(0, 4);
-  if (parts.length !== 4) return null;
-  return parts.map((p) => parseFloat(p));
-}
-
-function _normalizeRect(rect){
-  if (!Array.isArray(rect) || rect.length !== 4) return rect;
-  const x1 = Number(rect[0]) || 0;
-  const y1 = Number(rect[1]) || 0;
-  const x2 = Number(rect[2]) || 0;
-  const y2 = Number(rect[3]) || 0;
-  const llx = Math.min(x1, x2);
-  const lly = Math.min(y1, y2);
-  const urx = Math.max(x1, x2);
-  const ury = Math.max(y1, y2);
-  return [llx, lly, urx, ury];
-}
-
-function _extractRef(dictStr, key){
-  const keyEsc = key.replace('/', '\\/');
-  const re = new RegExp(keyEsc + '\\s+(\d+)\\s+0\\s+R');
-  const match = re.exec(dictStr);
-  return match ? parseInt(match[1], 10) : null;
-}
-
-function _extractDictEntries(dictStr){
-  const entries = [];
-  const re = /\/([A-Za-z0-9\.\-#]+)\s+(<<[\s\S]*?>>|\[[\s\S]*?\]|\((?:[^\\)]|\\.)*\)|\/?[^\s<>]+)/g;
-  let m;
-  while ((m = re.exec(dictStr)) !== null){
-    entries.push({ key: '/' + m[1], value: m[2] });
-  }
-  return entries;
-}
-
-function _composeWidgetDict({ rect, parentObjNum, pageObjNum, extras = [], flags = 132 }){
-  const parts = ['<<', '/Type /Annot', '/Subtype /Widget', '/FT /Sig'];
-  if (Array.isArray(rect) && rect.length === 4) {
-    const normalized = _normalizeRect(rect);
-    const rectVals = normalized.map((n) => _formatPdfNumber(Number(n) || 0));
-    parts.push('/Rect [ ' + rectVals.join(' ') + ' ]');
-  }
-  if (typeof flags === 'number') {
-    parts.push('/F ' + flags);
-  }
-  if (typeof parentObjNum === 'number' && parentObjNum >= 0) {
-    parts.push('/Parent ' + parentObjNum + ' 0 R');
-  }
-  if (typeof pageObjNum === 'number' && pageObjNum >= 0) {
-    parts.push('/P ' + pageObjNum + ' 0 R');
-  }
-  extras.forEach((entry) => {
-    if (entry && entry.key && entry.value) {
-      parts.push(entry.key + ' ' + entry.value);
-    }
-  });
-  parts.push('>>');
-  return parts.join(' ');
-}
-
-function _removeRefFromArray(dictStr, arrayKey, objNum){
-  const content = _extractArrayContent(dictStr, arrayKey);
-  if (!content) return dictStr;
-  const ref = objNum + ' 0 R';
-  const refs = content.match(/\d+\s+0\s+R/g) || [];
-  const filtered = refs.filter((item) => item !== ref);
-  if (filtered.length === refs.length) return dictStr;
-  const keyEsc = arrayKey.replace('/', '\\/');
-  const re = new RegExp(keyEsc + '\\s*\[[^\]]*\]');
-  if (filtered.length === 0) {
-    return dictStr.replace(re, '');
-  }
-  const replacement = arrayKey + ' [ ' + filtered.join(' ') + ' ]';
-  return dictStr.replace(re, replacement);
-}
-
-function _ensureSigFlags(dictStr){
-  if (/\/SigFlags\s+3\b/.test(dictStr)) return dictStr;
-  if (/\/SigFlags\b/.test(dictStr)){
-    return dictStr.replace(/\/SigFlags\s+\d+/, '/SigFlags 3');
-  }
->>>>>>> e150fb0c
-  return _injectKeyRaw(dictStr, '/SigFlags 3');
-}
-
-function _buildXrefSorted(newObjs){
-  const byNum = newObjs.slice().sort(function(a,b){ return a.objNum - b.objNum; });
-  const groups = [];
-  var i = 0;
-  while (i < byNum.length){
-    var start = byNum[i].objNum;
-    var arr = [byNum[i]];
-    i++;
-    while (i < byNum.length && byNum[i].objNum === arr[arr.length - 1].objNum + 1){
-      arr.push(byNum[i]); i++;
-    }
-    groups.push({ start: start, arr: arr });
-  }
-  var out = 'xref\n';
-  for (var gi = 0; gi < groups.length; gi++){
-    var g = groups[gi];
-    out += (g.start + ' ' + g.arr.length + '\n');
-    for (var ai = 0; ai < g.arr.length; ai++){
-      var o = g.arr[ai];
-      out += (String(o.offset).padStart(10,'0') + ' 00000 n \n');
-    }
-  }
-  return out;
-}
-
-<<<<<<< HEAD
-function _appendXrefTrailer(baseBuf, newObjs, opts){
-  const size = opts.size, rootRef = opts.rootRef, prevXref = opts.prevXref;
-  var pos = baseBuf.length;
-  const chunks = [];
-  for (var i=0; i<newObjs.length; i++){
-    var o = newObjs[i];
-    o.offset = pos;
-    const header = Buffer.from(o.objNum + ' 0 obj\n', 'latin1');
-    let body;
-    if (Buffer.isBuffer(o.contentBuffer)) {
-      body = o.contentBuffer;
-    } else if (typeof o.contentStr === 'string') {
-      body = Buffer.from(o.contentStr, 'latin1');
-    } else {
-      body = Buffer.alloc(0);
-    }
-    const footer = Buffer.from('\nendobj\n', 'latin1');
-    const chunk = Buffer.concat([header, body, footer]);
-    chunks.push(chunk);
-    pos += chunk.length;
-  }
-  const xrefPos = pos;
-  const xref = _buildXrefSorted(newObjs);
-  const trailer = 'trailer\n<< /Size ' + size + ' /Root ' + rootRef + ' /Prev ' + prevXref + ' >>\nstartxref\n' + xrefPos + '\n%%EOF\n';
-  return Buffer.concat([baseBuf, Buffer.concat(chunks), Buffer.from(xref + trailer, 'latin1')]);
-}
-=======
-function _appendXrefTrailer(baseBuf, newObjs, opts){
-  const size = opts.size, rootRef = opts.rootRef, prevXref = opts.prevXref;
-  var pos = baseBuf.length;
-  const chunks = [];
-  for (var i=0; i<newObjs.length; i++){
-    var o = newObjs[i];
-    o.offset = pos;
-    const header = Buffer.from(o.objNum + ' 0 obj\n', 'latin1');
-    let body;
-    if (Buffer.isBuffer(o.contentBuffer)) {
-      body = o.contentBuffer;
-    } else if (typeof o.contentStr === 'string') {
-      body = Buffer.from(o.contentStr, 'latin1');
-    } else {
-      body = Buffer.alloc(0);
-    }
-    const footer = Buffer.from('\nendobj\n', 'latin1');
-    const chunk = Buffer.concat([header, body, footer]);
-    chunks.push(chunk);
-    pos += chunk.length;
-  }
-  const xrefPos = pos;
-  const xref = _buildXrefSorted(newObjs);
-  const trailer = 'trailer\n<< /Size ' + size + ' /Root ' + rootRef + ' /Prev ' + prevXref + ' >>\nstartxref\n' + xrefPos + '\n%%EOF\n';
-  return Buffer.concat([baseBuf, Buffer.concat(chunks), Buffer.from(xref + trailer, 'latin1')]);
-}
->>>>>>> e150fb0c
-
-/**
- * PDF’te AcroForm yoksa oluşturur; boş /Sig alanı yoksa ekler.
- * Ayrıca:
- *  - AcroForm’a /SigFlags 3,
- *  - Boş /Sig field + görünmez Widget (/Parent=field, /P=page),
- *  - 1. sayfanın /Annots’una widget referansı eklenir (gerçek /Page objesi!).
- */
-<<<<<<< HEAD
-function ensureAcroFormAndEmptySigField(pdfBuffer, fieldName, options){
-  pdfBuffer = _requirePdfBuffer(pdfBuffer, 'pdfBuffer');
-  const opts = options || {};
-  const requestedName = (typeof fieldName === 'string' && fieldName.length > 0) ? fieldName : null;
-  const fieldLabel = requestedName || 'Sig1';
-  const requestedRect = Array.isArray(opts.rect) && opts.rect.length === 4 ? opts.rect.map((v) => Number(v) || 0) : null;
-  const hasPageIndex = typeof opts.pageIndex === 'number' && opts.pageIndex >= 0;
-  const requestedPageIndex = hasPageIndex ? Math.floor(opts.pageIndex) : null;
-
-  const meta = readLastTrailer(pdfBuffer);
-  const root = readObject(pdfBuffer, meta.rootObjNum);
-  if (!root) throw new Error('Root object not found');
-
-  const acroInfo = locateAcroForm(pdfBuffer, meta.rootObjNum);
-  const existingField = findEmptySignatureField(pdfBuffer, meta.rootObjNum, requestedName);
-
-  const updates = new Map();
-  let nextObj = meta.size;
-
-  let acroObjNum;
-  let acroDict = acroInfo ? acroInfo.dictStr : null;
-  let acroChanged = false;
-
-  let rootDict = root.dictStr;
-  let rootChanged = false;
-
-  if (acroInfo) {
-    acroObjNum = acroInfo.objNum;
-  } else {
-    acroObjNum = nextObj++;
-    acroDict = '<< /Type /AcroForm /Fields [] /SigFlags 3 >>';
-    acroChanged = true;
-    const updatedRoot = _injectKeyRef(rootDict, '/AcroForm', acroObjNum + ' 0 R');
-    if (updatedRoot !== rootDict) {
-      rootDict = updatedRoot;
-      rootChanged = true;
-    }
-  }
-
-  if (acroDict) {
-    const withType = _injectKeyRaw(acroDict, '/Type /AcroForm');
-    if (withType !== acroDict) {
-      acroDict = withType;
-      acroChanged = true;
-    }
-    const withFlags = _ensureSigFlags(acroDict);
-    if (withFlags !== acroDict) {
-      acroDict = withFlags;
-      acroChanged = true;
-    }
-  }
-
-  let fieldObjNum;
-  let widgetObjNum = null;
-  let widgetDictStr = null;
-  let fieldDictStr = null;
-  let pageObjNum = null;
-  let originalWidgetPage = null;
-
-  if (existingField) {
-    fieldObjNum = existingField.objNum;
-    fieldDictStr = existingField.dictStr;
-    const kids = _extractRefArray(fieldDictStr, '/Kids');
-    if (kids.length > 0) {
-      widgetObjNum = kids[0];
-      const widgetObj = readObject(pdfBuffer, widgetObjNum);
-      if (widgetObj && widgetObj.dictStr) {
-        widgetDictStr = widgetObj.dictStr;
-        const pageMatch = /\/P\s+(\d+)\s+0\s+R/.exec(widgetDictStr);
-        if (pageMatch) {
-          originalWidgetPage = parseInt(pageMatch[1], 10);
-          if (Number.isInteger(originalWidgetPage)) {
-            pageObjNum = originalWidgetPage;
-          }
-        }
-      }
-    }
-    if (!widgetObjNum) {
-      widgetObjNum = nextObj++;
-      widgetDictStr = '<< /Type /Annot /Subtype /Widget /FT /Sig /Rect [0 0 0 0] /F 132 /Parent ' + fieldObjNum + ' 0 R >>';
-      updates.set(widgetObjNum, { contentStr: widgetDictStr });
-      const updatedFieldDict = _appendUniqueRef(fieldDictStr || '<<>>', '/Kids', widgetObjNum);
-      if (updatedFieldDict !== fieldDictStr) {
-        fieldDictStr = updatedFieldDict;
-        updates.set(fieldObjNum, { contentStr: fieldDictStr });
-      }
-    }
-    const updatedAcro = _appendUniqueRef(acroDict || '<<>>', '/Fields', fieldObjNum);
-    if (updatedAcro !== acroDict) {
-      acroDict = updatedAcro;
-      acroChanged = true;
-    }
-  } else {
-    fieldObjNum = nextObj++;
-    widgetObjNum = nextObj++;
-    fieldDictStr = '<< /FT /Sig /T (' + fieldLabel + ') /Ff 0 /Kids [ ' + widgetObjNum + ' 0 R ] >>';
-    updates.set(fieldObjNum, { contentStr: fieldDictStr });
-
-    try {
-      pageObjNum = hasPageIndex ? findPageObjNumByIndex(pdfBuffer, requestedPageIndex) : findFirstPageObjNumSafe(pdfBuffer);
-    } catch (err) {
-      pageObjNum = _findFirstPageByScan(pdfBuffer);
-      if (!pageObjNum) throw err;
-    }
-    const pageObj = readObject(pdfBuffer, pageObjNum);
-    if (!pageObj || !/\/Type\s*\/Page\b/.test(pageObj.dictStr)) {
-      throw new Error('Resolved page is not /Type /Page');
-    }
-
-    widgetDictStr = '<< /Type /Annot /Subtype /Widget /FT /Sig /Rect [0 0 0 0] /F 132 /Parent ' + fieldObjNum + ' 0 R /P ' + pageObjNum + ' 0 R >>';
-    updates.set(widgetObjNum, { contentStr: widgetDictStr });
-
-    let pageDict = pageObj.dictStr;
-    const updatedPage = _appendUniqueRef(pageDict || '<<>>', '/Annots', widgetObjNum);
-    if (updatedPage !== pageDict) {
-      updates.set(pageObjNum, { contentStr: updatedPage });
-    }
-
-    const updatedAcro = _appendUniqueRef(acroDict || '<<>>', '/Fields', fieldObjNum);
-    if (updatedAcro !== acroDict) {
-      acroDict = updatedAcro;
-      acroChanged = true;
-    }
-  }
-
-  if (!widgetDictStr) {
-    const widgetObj = readObject(pdfBuffer, widgetObjNum);
-    widgetDictStr = widgetObj && widgetObj.dictStr ? widgetObj.dictStr : '<<>>';
-  }
-
-  const resolvePageObj = () => {
-    if (typeof pageObjNum === 'number' && pageObjNum >= 0) return pageObjNum;
-    if (hasPageIndex) {
-      try {
-        pageObjNum = findPageObjNumByIndex(pdfBuffer, requestedPageIndex);
-        return pageObjNum;
-      } catch (_err) {
-        // fallthrough
-      }
-    }
-    if (typeof originalWidgetPage === 'number' && originalWidgetPage >= 0) {
-      pageObjNum = originalWidgetPage;
-      return pageObjNum;
-    }
-    try {
-      pageObjNum = findFirstPageObjNumSafe(pdfBuffer);
-      return pageObjNum;
-    } catch (_err) {
-      pageObjNum = _findFirstPageByScan(pdfBuffer);
-      return pageObjNum;
-    }
-  };
-
-  const finalPageObj = resolvePageObj();
-
-  let appliedRect = null;
-  if (requestedRect) {
-    appliedRect = _normalizeRect(requestedRect);
-  } else {
-    const existingRect = _parseRect(widgetDictStr);
-    if (existingRect) appliedRect = _normalizeRect(existingRect);
-  }
-
-  const parentObjNum = (() => {
-    const existingParent = _extractRef(widgetDictStr, '/Parent');
-    if (typeof existingParent === 'number' && existingParent >= 0) return existingParent;
-    return fieldObjNum;
-  })();
-
-  const extras = _extractDictEntries(widgetDictStr || '<<>>').filter((entry) => {
-    const key = entry.key;
-    return !['/Type', '/Subtype', '/FT', '/Rect', '/F', '/Parent', '/P'].includes(key);
-  });
-
-  const targetPageObjNum = (typeof finalPageObj === 'number' && finalPageObj >= 0)
-    ? finalPageObj
-    : (typeof originalWidgetPage === 'number' && originalWidgetPage >= 0 ? originalWidgetPage : null);
-
-  widgetDictStr = _composeWidgetDict({
-    rect: Array.isArray(appliedRect) ? appliedRect : null,
-    parentObjNum,
-    pageObjNum: targetPageObjNum,
-    extras
-  });
-  updates.set(widgetObjNum, { contentStr: widgetDictStr });
-
-  if (typeof targetPageObjNum === 'number' && targetPageObjNum >= 0) {
-    const pageObj = readObject(pdfBuffer, targetPageObjNum);
-    if (pageObj && pageObj.dictStr) {
-      let pageDict = pageObj.dictStr;
-      const pageWithAnnot = _appendUniqueRef(pageDict, '/Annots', widgetObjNum);
-      if (pageWithAnnot !== pageDict) {
-        pageDict = pageWithAnnot;
-        updates.set(targetPageObjNum, { contentStr: pageDict });
-      }
-    }
-    if (typeof originalWidgetPage === 'number' && originalWidgetPage >= 0 && originalWidgetPage !== targetPageObjNum) {
-      const oldPageObj = readObject(pdfBuffer, originalWidgetPage);
-      if (oldPageObj && oldPageObj.dictStr) {
-        const cleaned = _removeRefFromArray(oldPageObj.dictStr, '/Annots', widgetObjNum);
-        if (cleaned !== oldPageObj.dictStr) {
-          updates.set(originalWidgetPage, { contentStr: cleaned });
-        }
-      }
-    }
-  }
-
-  if (acroChanged && typeof acroObjNum === 'number') {
-    updates.set(acroObjNum, { contentStr: acroDict });
-  }
-  if (rootChanged) {
-    updates.set(meta.rootObjNum, { contentStr: rootDict });
-  }
-
-  if (updates.size === 0) {
-    const rectOut = Array.isArray(appliedRect)
-      ? appliedRect
-      : (_normalizeRect(_parseRect(widgetDictStr)) || [0, 0, 0, 0]);
-    return {
-      pdf: pdfBuffer,
-      fieldObjNum,
-      widgetObjNum,
-      pageObjNum: typeof targetPageObjNum === 'number' ? targetPageObjNum : (typeof originalWidgetPage === 'number' ? originalWidgetPage : null),
-      rect: rectOut
-    };
-  }
-
-  const newObjs = [];
-  updates.forEach((value, key) => {
-    newObjs.push({ objNum: key, ...value });
-  });
-  const maxObjNum = newObjs.reduce((max, obj) => Math.max(max, obj.objNum), -Infinity);
-  const newSize = Math.max(meta.size, maxObjNum + 1);
-  const updatedPdf = _appendXrefTrailer(pdfBuffer, newObjs, { size: newSize, rootRef: meta.rootRef, prevXref: meta.startxref });
-  const rectOut = Array.isArray(appliedRect)
-    ? appliedRect
-    : (_normalizeRect(_parseRect(widgetDictStr)) || [0, 0, 0, 0]);
-
-  return {
-    pdf: updatedPdf,
-    fieldObjNum,
-    widgetObjNum,
-    pageObjNum: typeof targetPageObjNum === 'number' ? targetPageObjNum : (typeof originalWidgetPage === 'number' ? originalWidgetPage : null),
-    rect: rectOut
-  };
-}
-=======
-function ensureAcroFormAndEmptySigField(pdfBuffer, fieldName, options){
-  const opts = options || {};
-  const requestedName = (typeof fieldName === 'string' && fieldName.length > 0) ? fieldName : null;
-  const fieldLabel = requestedName || 'Sig1';
-  const requestedRect = Array.isArray(opts.rect) && opts.rect.length === 4 ? opts.rect.map((v) => Number(v) || 0) : null;
-  const hasPageIndex = typeof opts.pageIndex === 'number' && opts.pageIndex >= 0;
-  const requestedPageIndex = hasPageIndex ? Math.floor(opts.pageIndex) : null;
-
-  const meta = readLastTrailer(pdfBuffer);
-  const root = readObject(pdfBuffer, meta.rootObjNum);
-  if (!root) throw new Error('Root object not found');
-
-  const acroInfo = locateAcroForm(pdfBuffer, meta.rootObjNum);
-  const existingField = findEmptySignatureField(pdfBuffer, meta.rootObjNum, requestedName);
-
-  const updates = new Map();
-  let nextObj = meta.size;
-
-  let acroObjNum;
-  let acroDict = acroInfo ? acroInfo.dictStr : null;
-  let acroChanged = false;
-
-  let rootDict = root.dictStr;
-  let rootChanged = false;
-
-  if (acroInfo) {
-    acroObjNum = acroInfo.objNum;
-  } else {
-    acroObjNum = nextObj++;
-    acroDict = '<< /Type /AcroForm /Fields [] /SigFlags 3 >>';
-    acroChanged = true;
-    const updatedRoot = _injectKeyRef(rootDict, '/AcroForm', acroObjNum + ' 0 R');
-    if (updatedRoot !== rootDict) {
-      rootDict = updatedRoot;
-      rootChanged = true;
-    }
-  }
-
-  if (acroDict) {
-    const withType = _injectKeyRaw(acroDict, '/Type /AcroForm');
-    if (withType !== acroDict) {
-      acroDict = withType;
-      acroChanged = true;
-    }
-    const withFlags = _ensureSigFlags(acroDict);
-    if (withFlags !== acroDict) {
-      acroDict = withFlags;
-      acroChanged = true;
-    }
-  }
-
-  let fieldObjNum;
-  let widgetObjNum = null;
-  let widgetDictStr = null;
-  let fieldDictStr = null;
-  let pageObjNum = null;
-  let originalWidgetPage = null;
-
-  if (existingField) {
-    fieldObjNum = existingField.objNum;
-    fieldDictStr = existingField.dictStr;
-    const kids = _extractRefArray(fieldDictStr, '/Kids');
-    if (kids.length > 0) {
-      widgetObjNum = kids[0];
-      const widgetObj = readObject(pdfBuffer, widgetObjNum);
-      if (widgetObj && widgetObj.dictStr) {
-        widgetDictStr = widgetObj.dictStr;
-        const pageMatch = /\/P\s+(\d+)\s+0\s+R/.exec(widgetDictStr);
-        if (pageMatch) {
-          originalWidgetPage = parseInt(pageMatch[1], 10);
-          if (Number.isInteger(originalWidgetPage)) {
-            pageObjNum = originalWidgetPage;
-          }
-        }
-      }
-    }
-    if (!widgetObjNum) {
-      widgetObjNum = nextObj++;
-      widgetDictStr = '<< /Type /Annot /Subtype /Widget /FT /Sig /Rect [0 0 0 0] /F 132 /Parent ' + fieldObjNum + ' 0 R >>';
-      updates.set(widgetObjNum, { contentStr: widgetDictStr });
-      const updatedFieldDict = _appendUniqueRef(fieldDictStr || '<<>>', '/Kids', widgetObjNum);
-      if (updatedFieldDict !== fieldDictStr) {
-        fieldDictStr = updatedFieldDict;
-        updates.set(fieldObjNum, { contentStr: fieldDictStr });
-      }
-    }
-    const updatedAcro = _appendUniqueRef(acroDict || '<<>>', '/Fields', fieldObjNum);
-    if (updatedAcro !== acroDict) {
-      acroDict = updatedAcro;
-      acroChanged = true;
-    }
-  } else {
-    fieldObjNum = nextObj++;
-    widgetObjNum = nextObj++;
-    fieldDictStr = '<< /FT /Sig /T (' + fieldLabel + ') /Ff 0 /Kids [ ' + widgetObjNum + ' 0 R ] >>';
-    updates.set(fieldObjNum, { contentStr: fieldDictStr });
-
-    try {
-      pageObjNum = hasPageIndex ? findPageObjNumByIndex(pdfBuffer, requestedPageIndex) : findFirstPageObjNumSafe(pdfBuffer);
-    } catch (err) {
-      pageObjNum = _findFirstPageByScan(pdfBuffer);
-      if (!pageObjNum) throw err;
-    }
-    const pageObj = readObject(pdfBuffer, pageObjNum);
-    if (!pageObj || !/\/Type\s*\/Page\b/.test(pageObj.dictStr)) {
-      throw new Error('Resolved page is not /Type /Page');
-    }
-
-    widgetDictStr = '<< /Type /Annot /Subtype /Widget /FT /Sig /Rect [0 0 0 0] /F 132 /Parent ' + fieldObjNum + ' 0 R /P ' + pageObjNum + ' 0 R >>';
-    updates.set(widgetObjNum, { contentStr: widgetDictStr });
-
-    let pageDict = pageObj.dictStr;
-    const updatedPage = _appendUniqueRef(pageDict || '<<>>', '/Annots', widgetObjNum);
-    if (updatedPage !== pageDict) {
-      updates.set(pageObjNum, { contentStr: updatedPage });
-    }
-
-    const updatedAcro = _appendUniqueRef(acroDict || '<<>>', '/Fields', fieldObjNum);
-    if (updatedAcro !== acroDict) {
-      acroDict = updatedAcro;
-      acroChanged = true;
-    }
-  }
-
-  if (!widgetDictStr) {
-    const widgetObj = readObject(pdfBuffer, widgetObjNum);
-    widgetDictStr = widgetObj && widgetObj.dictStr ? widgetObj.dictStr : '<<>>';
-  }
-
-  const resolvePageObj = () => {
-    if (typeof pageObjNum === 'number' && pageObjNum >= 0) return pageObjNum;
-    if (hasPageIndex) {
-      try {
-        pageObjNum = findPageObjNumByIndex(pdfBuffer, requestedPageIndex);
-        return pageObjNum;
-      } catch (_err) {
-        // fallthrough
-      }
-    }
-    if (typeof originalWidgetPage === 'number' && originalWidgetPage >= 0) {
-      pageObjNum = originalWidgetPage;
-      return pageObjNum;
-    }
-    try {
-      pageObjNum = findFirstPageObjNumSafe(pdfBuffer);
-      return pageObjNum;
-    } catch (_err) {
-      pageObjNum = _findFirstPageByScan(pdfBuffer);
-      return pageObjNum;
-    }
-  };
-
-  const finalPageObj = resolvePageObj();
-
-  let appliedRect = null;
-  if (requestedRect) {
-    appliedRect = _normalizeRect(requestedRect);
-  } else {
-    const existingRect = _parseRect(widgetDictStr);
-    if (existingRect) appliedRect = _normalizeRect(existingRect);
-  }
-
-  const parentObjNum = (() => {
-    const existingParent = _extractRef(widgetDictStr, '/Parent');
-    if (typeof existingParent === 'number' && existingParent >= 0) return existingParent;
-    return fieldObjNum;
-  })();
-
-  const extras = _extractDictEntries(widgetDictStr || '<<>>').filter((entry) => {
-    const key = entry.key;
-    return !['/Type', '/Subtype', '/FT', '/Rect', '/F', '/Parent', '/P'].includes(key);
-  });
-
-  const targetPageObjNum = (typeof finalPageObj === 'number' && finalPageObj >= 0)
-    ? finalPageObj
-    : (typeof originalWidgetPage === 'number' && originalWidgetPage >= 0 ? originalWidgetPage : null);
-
-  widgetDictStr = _composeWidgetDict({
-    rect: Array.isArray(appliedRect) ? appliedRect : null,
-    parentObjNum,
-    pageObjNum: targetPageObjNum,
-    extras
-  });
-  updates.set(widgetObjNum, { contentStr: widgetDictStr });
-
-  if (typeof targetPageObjNum === 'number' && targetPageObjNum >= 0) {
-    const pageObj = readObject(pdfBuffer, targetPageObjNum);
-    if (pageObj && pageObj.dictStr) {
-      let pageDict = pageObj.dictStr;
-      const pageWithAnnot = _appendUniqueRef(pageDict, '/Annots', widgetObjNum);
-      if (pageWithAnnot !== pageDict) {
-        pageDict = pageWithAnnot;
-        updates.set(targetPageObjNum, { contentStr: pageDict });
-      }
-    }
-    if (typeof originalWidgetPage === 'number' && originalWidgetPage >= 0 && originalWidgetPage !== targetPageObjNum) {
-      const oldPageObj = readObject(pdfBuffer, originalWidgetPage);
-      if (oldPageObj && oldPageObj.dictStr) {
-        const cleaned = _removeRefFromArray(oldPageObj.dictStr, '/Annots', widgetObjNum);
-        if (cleaned !== oldPageObj.dictStr) {
-          updates.set(originalWidgetPage, { contentStr: cleaned });
-        }
-      }
-    }
-  }
-
-  if (acroChanged && typeof acroObjNum === 'number') {
-    updates.set(acroObjNum, { contentStr: acroDict });
-  }
-  if (rootChanged) {
-    updates.set(meta.rootObjNum, { contentStr: rootDict });
-  }
-
-  if (updates.size === 0) {
-    const rectOut = Array.isArray(appliedRect)
-      ? appliedRect
-      : (_normalizeRect(_parseRect(widgetDictStr)) || [0, 0, 0, 0]);
-    return {
-      pdf: pdfBuffer,
-      fieldObjNum,
-      widgetObjNum,
-      pageObjNum: typeof targetPageObjNum === 'number' ? targetPageObjNum : (typeof originalWidgetPage === 'number' ? originalWidgetPage : null),
-      rect: rectOut
-    };
-  }
-
-  const newObjs = [];
-  updates.forEach((value, key) => {
-    newObjs.push({ objNum: key, ...value });
-  });
-  const maxObjNum = newObjs.reduce((max, obj) => Math.max(max, obj.objNum), -Infinity);
-  const newSize = Math.max(meta.size, maxObjNum + 1);
-  const updatedPdf = _appendXrefTrailer(pdfBuffer, newObjs, { size: newSize, rootRef: meta.rootRef, prevXref: meta.startxref });
-  const rectOut = Array.isArray(appliedRect)
-    ? appliedRect
-    : (_normalizeRect(_parseRect(widgetDictStr)) || [0, 0, 0, 0]);
-
-  return {
-    pdf: updatedPdf,
-    fieldObjNum,
-    widgetObjNum,
-    pageObjNum: typeof targetPageObjNum === 'number' ? targetPageObjNum : (typeof originalWidgetPage === 'number' ? originalWidgetPage : null),
-    rect: rectOut
-  };
-}
->>>>>>> e150fb0c
-
-/* --------------------------- İmza yerleştirici sınıfı --------------------------- */
-
-class PDFPAdESWriter {
-  constructor(pdfBuffer){
-    this.pdf = _requirePdfBuffer(pdfBuffer, 'pdfBuffer');
-    const meta = readLastTrailer(this.pdf);
-    this.rootRef = meta.rootRef;
-    this.rootObjNum = meta.rootObjNum;
-    this.size = meta.size;
-    this.prevXref = meta.startxref;
-    this._ph = null;
-  }
-
-  /**
-   * subFilter:
-   *  - 'ETSI.CAdES.detached'  → PAdES-T imza (Type /Sig)
-   *  - 'ETSI.RFC3161'         → Belge Zaman Damgası (Type /Sig, SubFilter ETSI.RFC3161)
-   * fieldName: varsa o isimli /Sig alanı doldurulur; yoksa ilk boş alan
-   */
-  preparePlaceholder(opts){
-    opts = opts || {};
-    var subFilter = opts.subFilter || 'ETSI.CAdES.detached';
-    var placeholderHexLen = (typeof opts.placeholderHexLen === 'number') ? opts.placeholderHexLen : 120000;
-    if (placeholderHexLen < 2) {
-      throw new Error('placeholderHexLen must be at least 2.');
-    }
-    if (placeholderHexLen % 2 !== 0) {
-      placeholderHexLen += 1;
-    }
-    var fieldName = opts.fieldName || null;
-
-    const acro = locateAcroForm(this.pdf, this.rootObjNum);
-    if (!acro) throw new Error('/AcroForm not found. Provide at least one empty /Sig field.');
-    const field = findEmptySignatureField(this.pdf, this.rootObjNum, fieldName);
-    if (!field) throw new Error('Empty signature field not found (FT/Sig without /V).');
-
-    // Widget → /P (sayfa) referansını bul; imza sözlüğüne /P ekleyelim (doğrulamalı)
-    var pageRefStr = null;
-    const fieldObj = readObject(this.pdf, field.objNum);
-    if (fieldObj){
-      const kidM = /\/Kids\s*\[\s*(\d+)\s+0\s+R/.exec(fieldObj.dictStr);
-      if (kidM){
-        const wNum = parseInt(kidM[1],10);
-        const wObj = readObject(this.pdf, wNum);
-        if (wObj){
-          const pM = /\/P\s+(\d+)\s+0\s+R/.exec(wObj.dictStr);
-          if (pM) pageRefStr = pM[1] + ' 0 R';
-        }
-      }
-    }
-    if (pageRefStr) {
-      const mm = /(\d+)\s+0\s+R/.exec(pageRefStr);
-      if (mm) {
-        const pg = readObject(this.pdf, parseInt(mm[1],10));
-        if (!pg || !/\/Type\s*\/Page\b/.test(pg.dictStr)) {
-          pageRefStr = null;
-        }
-      } else {
-        pageRefStr = null;
-      }
-    }
-
-    const sigObjNum = this.size;
-    const fieldObjNum = field.objNum;
-    const placeholderHex = new Array(placeholderHexLen + 1).join('0');
-    const dateStr = this._pdfDate(new Date());
-    const BR = '0000000000 0000000000 0000000000 0000000000';
-
-    const pPart = pageRefStr ? (' /P ' + pageRefStr) : '';
-    const sigDict = '<< /Type /Sig /Filter /Adobe.PPKLite /SubFilter /' + subFilter + pPart +
-                    ' /ByteRange [' + BR + '] /Contents <' + placeholderHex + '> /M (' + dateStr + ') >>';
-
-    const fieldOrig = readObject(this.pdf, fieldObjNum);
-    const newFieldDictStr = this._injectV(fieldOrig.dictStr, sigObjNum + ' 0 R');
-
-    const baseLen = this.pdf.length;
-    const appendedParts = [];
-    const xrefObjs = [];
-    let offsetCursor = baseLen;
-
-    const pushObj = (objNum, contentStr) => {
-      const objStr = objNum + ' 0 obj\n' + contentStr + '\nendobj\n';
-      const buf = Buffer.from(objStr, 'latin1');
-      appendedParts.push(buf);
-      xrefObjs.push({ objNum, offset: offsetCursor });
-      offsetCursor += buf.length;
-    };
-
-    pushObj(sigObjNum, sigDict);
-    pushObj(fieldObjNum, newFieldDictStr);
-
-    if (subFilter === 'ETSI.RFC3161') {
-      const rootObj = readObject(this.pdf, this.rootObjNum);
-      if (!rootObj || !rootObj.dictStr) {
-        throw new Error('Root object not found while preparing DocTimeStamp placeholder.');
-      }
-      const docTsRef = sigObjNum + ' 0 R';
-      const permsInfo = _ensureDocTimeStampPerms(this.pdf, rootObj.dictStr, docTsRef);
-      if (permsInfo.rootChanged) {
-        pushObj(this.rootObjNum, permsInfo.rootDict);
-      }
-      if (Array.isArray(permsInfo.extraObjs) && permsInfo.extraObjs.length) {
-        permsInfo.extraObjs.forEach((extra) => {
-          pushObj(extra.objNum, extra.contentStr);
-        });
-      }
-    }
-
-    const appended = Buffer.concat(appendedParts);
-    const xrefPos = baseLen + appended.length;
-    const xref = _buildXrefSorted(xrefObjs);
-
-    const maxObjNum = xrefObjs.length > 0
-      ? xrefObjs.reduce((max, obj) => Math.max(max, obj.objNum), -Infinity)
-      : (this.size - 1);
-    const newSize = Math.max(this.size, maxObjNum + 1);
-    const trailer = 'trailer\n<< /Size ' + newSize + ' /Root ' + this.rootRef + ' /Prev ' + this.prevXref + ' >>\nstartxref\n' + xrefPos + '\n%%EOF\n';
-
-    var draft = Buffer.concat([this.pdf, appended, Buffer.from(xref + trailer, 'latin1')]);
-
-    const spans = this._locateNewSigSpans(draft, sigObjNum);
-    const contentsStart = spans.contentsStart;
-    const contentsEnd   = spans.contentsEnd;
-    const brNumsStart   = spans.brNumsStart;
-    const lessThanPos   = spans.lessThanPos;
-    const greaterThanPos = spans.greaterThanPos;
-
-    const beforeLen = lessThanPos - 0;
-    const afterStart = greaterThanPos + 1;
-    const afterLen = draft.length - afterStart;
-
-    const brText = this._p10(0) + ' ' + this._p10(beforeLen) + ' ' + this._p10(afterStart) + ' ' + this._p10(afterLen);
-    draft = this._patchByteRange(draft, brNumsStart, brText);
-
-    this.pdf = draft;
-    this._ph = {
-      sigObjNum: sigObjNum,
-      fieldObjNum: fieldObjNum,
-      contentsStart: contentsStart,
-      contentsEnd: contentsEnd,
-      lessThanPos: lessThanPos,
-      greaterThanPos: greaterThanPos,
-      afterStart: afterStart,
-      placeholderHexLen: placeholderHexLen
-    };
-    return {
-      sigObjNum: sigObjNum,
-      fieldObjNum: fieldObjNum,
-      subFilter: subFilter,
-      placeholderHexLen: placeholderHexLen,
-      byteRange: [0, beforeLen, afterStart, afterLen]
-    };
-  }
-
-  prepareDocumentTimeStampPlaceholder(opts){
-    opts = opts || {};
-    var placeholderHexLen = (typeof opts.placeholderHexLen === 'number') ? opts.placeholderHexLen : 64000;
-
-    if (placeholderHexLen < 2) {
-      throw new Error('placeholderHexLen must be at least 2.');
-    }
-    if (placeholderHexLen % 2 !== 0) {
-      placeholderHexLen += 1;
-    }
-
-    let nextObjNum = this.size;
-    const allocateObjNum = () => nextObjNum++;
-
-    const docTsObjNum = allocateObjNum();
-    let pageRefStr = null;
-    try {
-      const firstPage = findFirstPageObjNumSafe(this.pdf);
-      if (typeof firstPage === 'number' && firstPage >= 0) {
-        pageRefStr = firstPage + ' 0 R';
-      }
-    } catch (err) {
-      // ignore — /P anahtarı zorunlu değil, bulamazsak eklemeyelim
-      pageRefStr = null;
-    }
-
-    const placeholderHex = new Array(placeholderHexLen + 1).join('0');
-    const dateStr = this._pdfDate(new Date());
-    const BR = '0000000000 0000000000 0000000000 0000000000';
-    const pPart = pageRefStr ? (' /P ' + pageRefStr) : '';
-    const sigDict = '<< /Type /Sig /Filter /Adobe.PPKLite /SubFilter /ETSI.RFC3161' + pPart +
-                    ' /ByteRange [' + BR + '] /Contents <' + placeholderHex + '> /M (' + dateStr + ') >>';
-
-    const rootObj = readObject(this.pdf, this.rootObjNum);
-    if (!rootObj || !rootObj.dictStr) {
-      throw new Error('Root object not found while preparing DocTimeStamp placeholder.');
-    }
-
-    const docTsRef = docTsObjNum + ' 0 R';
-    const permsInfo = _ensureDocTimeStampPerms(this.pdf, rootObj.dictStr, docTsRef);
-
-    const acroInfo = _ensureDocTimeStampAcroForm(this.pdf, permsInfo.rootDict, allocateObjNum, {
-      docTsRef,
-      pageRefStr,
-      fieldName: opts.fieldName
-    });
-
-    const newObjs = [{ objNum: docTsObjNum, contentStr: sigDict }];
-    if (permsInfo.rootChanged || acroInfo.rootChanged) {
-      newObjs.push({ objNum: this.rootObjNum, contentStr: acroInfo.rootDict });
-    }
-    if (Array.isArray(permsInfo.extraObjs) && permsInfo.extraObjs.length) {
-      Array.prototype.push.apply(newObjs, permsInfo.extraObjs);
-    }
-    if (Array.isArray(acroInfo.extraObjs) && acroInfo.extraObjs.length) {
-      Array.prototype.push.apply(newObjs, acroInfo.extraObjs);
-    }
-
-    const newSize = Math.max(this.size, nextObjNum);
-
-    const draft = _appendXrefTrailer(this.pdf, newObjs, {
-      size: newSize,
-      rootRef: this.rootRef,
-      prevXref: this.prevXref
-    });
-
-    const spans = this._locateNewSigSpans(draft, docTsObjNum);
-    const contentsStart = spans.contentsStart;
-    const contentsEnd   = spans.contentsEnd;
-    const brNumsStart   = spans.brNumsStart;
-    const lessThanPos   = spans.lessThanPos;
-    const greaterThanPos = spans.greaterThanPos;
-
-    const beforeLen = lessThanPos - 0;
-    const afterStart = greaterThanPos + 1;
-    const afterLen = draft.length - afterStart;
-
-    const brText = this._p10(0) + ' ' + this._p10(beforeLen) + ' ' + this._p10(afterStart) + ' ' + this._p10(afterLen);
-    const patched = this._patchByteRange(draft, brNumsStart, brText);
-
-    this.pdf = patched;
-    this._ph = {
-      sigObjNum: docTsObjNum,
-      fieldObjNum: null,
-      contentsStart: contentsStart,
-      contentsEnd: contentsEnd,
-      lessThanPos: lessThanPos,
-      greaterThanPos: greaterThanPos,
-      afterStart: afterStart,
-      placeholderHexLen: placeholderHexLen
-    };
-    return {
-      sigObjNum: docTsObjNum,
-      fieldObjNum: null,
-      subFilter: 'ETSI.RFC3161',
-      placeholderHexLen: placeholderHexLen,
-      byteRange: [0, beforeLen, afterStart, afterLen]
-    };
-  }
-
-  computeByteRangeHash(algo){
-    if (!algo) algo = 'sha256';
-    if (!this._ph) throw new Error('call preparePlaceholder() first');
-    const h = crypto.createHash(algo);
-    const a = 0;
-    const b = this._ph.lessThanPos;
-    const c = this._ph.afterStart;
-    const d = this.pdf.length - this._ph.afterStart;
-    h.update(this.pdf.slice(a, a + b));
-    h.update(this.pdf.slice(c, c + d));
-    return h.digest();
-  }
-
-  injectCMS(cmsDer){
-    if (!this._ph) throw new Error('call preparePlaceholder() first');
-    const dataHexRaw = Buffer.isBuffer(cmsDer) ? cmsDer.toString('hex') : String(cmsDer).replace(/\s+/g,'');
-    const dataHex = dataHexRaw.toUpperCase();
-    const capacity = (this._ph.contentsEnd - this._ph.contentsStart + 1);
-    if (dataHex.length > capacity) throw new Error('/Contents capacity too small. Need hex ' + dataHex.length + ', have ' + capacity);
-    const padded = dataHex + new Array(capacity - dataHex.length + 1).join('0');
-    const before = this.pdf.slice(0, this._ph.contentsStart);
-    const after  = this.pdf.slice(this._ph.contentsEnd + 1);
-    this.pdf = Buffer.concat([before, Buffer.from(padded, 'latin1'), after]);
-  }
-
-  toBuffer(){ return this.pdf; }
-
-  /* ----------------------------- iç yardımcılar ----------------------------- */
-
-  _injectV(dictStr, sigRef){
-    if (/\/V\s+\d+\s+0\s+R/.test(dictStr)) return dictStr;
-    return dictStr.replace(/>>\s*$/, ' /V ' + sigRef + ' >>');
-  }
-  _p10(n){ return String(n).padStart(10,'0'); }
-  _pdfDate(d){
-    function pad(x){ return String(x).padStart(2,'0'); }
-    return 'D:' + d.getUTCFullYear() + pad(d.getUTCMonth()+1) + pad(d.getUTCDate()) +
-           pad(d.getUTCHours()) + pad(d.getUTCMinutes()) + pad(d.getUTCSeconds()) + 'Z';
-  }
-
-  _locateNewSigSpans(buf, sigObjNum){
-    const s = buf.toString('latin1');
-    const pat = sigObjNum + '\\s+0\\s+obj\\s*<<[\\s\\S]*?>>\\s*endobj';
-    const reObj = new RegExp(pat);
-    const m = reObj.exec(s); if (!m) throw new Error('signature object not found');
-    const objStr = m[0]; const base = m.index;
-
-    const mc = /\/Contents\s*<([\s\S]*?)>/.exec(objStr);
-    if (!mc) throw new Error('/Contents placeholder missing');
-    const rel = objStr.slice(mc.index);
-    const ltOffset = rel.indexOf('<');
-    if (ltOffset < 0) throw new Error('/Contents opening < not found');
-    const gtOffset = rel.indexOf('>', ltOffset);
-    if (gtOffset < 0) throw new Error('/Contents closing > not found');
-    const lessThanPos = base + mc.index + ltOffset;
-    const greaterThanPos = base + mc.index + gtOffset;
-    const cStartInObj = lessThanPos + 1 - base;
-    const inside = mc[1].replace(/[\s\r\n]/g,'');
-    const cEndInObj   = cStartInObj + inside.length;
-
-    const mbr = /\/ByteRange\s*\[\s*0{10}\s+0{10}\s+0{10}\s+0{10}\s*\]/.exec(objStr);
-    if (!mbr) throw new Error('/ByteRange placeholder missing');
-    const brNumsStart = mbr.index + objStr.slice(mbr.index).indexOf('[') + 1;
-
-    return {
-      contentsStart: base + cStartInObj,
-      contentsEnd: base + cEndInObj - 1,
-      brNumsStart: base + brNumsStart,
-      lessThanPos: lessThanPos,
-      greaterThanPos: greaterThanPos
-    };
-  }
-
-<<<<<<< HEAD
-  _patchByteRange(buf, brNumsStart, text){
-    if (!/^\d{10}\s+\d{10}\s+\d{10}\s+\d{10}$/.test(text)) throw new Error('BR text must be 4x 10-digit ints');
-    const before = buf.slice(0, brNumsStart);
-    const after  = buf.slice(brNumsStart + text.length);
-    return Buffer.concat([before, Buffer.from(text, 'latin1'), after]);
-  }
-}
-
-function applyVisibleSignatureAppearance(pdfBuffer, options){
-  if (!options || typeof options !== 'object') throw new Error('options required');
-  const { widgetObjNum, pageObjNum = null, rect, pngBuffer, appearanceName, parentObjNum = null } = options;
-  if (!Buffer.isBuffer(pngBuffer)) throw new Error('pngBuffer must be Buffer');
-  if (typeof widgetObjNum !== 'number') throw new Error('widgetObjNum must be a number');
-  pdfBuffer = _requirePdfBuffer(pdfBuffer, 'pdfBuffer');
-  const rectArr = Array.isArray(rect) && rect.length === 4 ? rect.map((v) => Number(v) || 0) : null;
-  if (!rectArr) throw new Error('rect must be an array of 4 numbers');
-  const normalizedRect = _normalizeRect(rectArr);
-
-  const png = parsePng(pngBuffer);
-  const meta = readLastTrailer(pdfBuffer);
-  let nextObj = meta.size;
-
-  const imageObjNum = nextObj++;
-  let smaskObjNum = null;
-  const newObjs = [];
-
-  const colorCompressed = zlib.deflateSync(png.pixelData);
-  const imageDictParts = [
-    '/Type /XObject',
-    '/Subtype /Image',
-    '/Width ' + png.width,
-    '/Height ' + png.height,
-    '/ColorSpace /' + png.colorSpace,
-    '/BitsPerComponent ' + png.bitDepth,
-    '/Filter /FlateDecode',
-    '/Length ' + colorCompressed.length
-  ];
-  if (png.alphaData) {
-    smaskObjNum = nextObj++;
-    imageDictParts.push('/SMask ' + smaskObjNum + ' 0 R');
-  }
-  const imageHeader = '<< ' + imageDictParts.join(' ') + ' >>\nstream\n';
-  const imageBuffer = Buffer.concat([Buffer.from(imageHeader, 'latin1'), colorCompressed, Buffer.from('\nendstream', 'latin1')]);
-  newObjs.push({ objNum: imageObjNum, contentBuffer: imageBuffer });
-
-  if (png.alphaData) {
-    const alphaCompressed = zlib.deflateSync(png.alphaData);
-    const smaskParts = [
-      '/Type /XObject',
-      '/Subtype /Image',
-      '/Width ' + png.width,
-      '/Height ' + png.height,
-      '/ColorSpace /DeviceGray',
-      '/BitsPerComponent 8',
-      '/Filter /FlateDecode',
-      '/Length ' + alphaCompressed.length
-    ];
-    const smaskHeader = '<< ' + smaskParts.join(' ') + ' >>\nstream\n';
-    const smaskBuffer = Buffer.concat([Buffer.from(smaskHeader, 'latin1'), alphaCompressed, Buffer.from('\nendstream', 'latin1')]);
-    newObjs.push({ objNum: smaskObjNum, contentBuffer: smaskBuffer });
-  }
-
-  const rectWidth = normalizedRect[2] - normalizedRect[0];
-  const rectHeight = normalizedRect[3] - normalizedRect[1];
-  const appearanceWidth = Math.abs(rectWidth);
-  const appearanceHeight = Math.abs(rectHeight);
-  if (appearanceWidth === 0 || appearanceHeight === 0) {
-    throw new Error('visible signature rect must have non-zero width and height');
-  }
-
-  const rawName = typeof appearanceName === 'string' && appearanceName.length > 0 ? appearanceName : 'ImStamp';
-  const sanitized = rawName.replace(/^\//, '').replace(/[^A-Za-z0-9]/g, '') || 'ImStamp';
-  const nameToken = '/' + sanitized;
-
-  const naturalWidth = png.width || 1;
-  const naturalHeight = png.height || 1;
-  const scaleX = appearanceWidth / naturalWidth;
-  const scaleY = appearanceHeight / naturalHeight;
-  const uniformScale = Math.min(scaleX, scaleY);
-  const drawWidth = naturalWidth * uniformScale;
-  const drawHeight = naturalHeight * uniformScale;
-  const offsetX = (appearanceWidth - drawWidth) / 2;
-  const offsetY = (appearanceHeight - drawHeight) / 2;
-
-  const appearanceBodyLines = [
-    'q',
-    _formatPdfNumber(drawWidth) + ' 0 0 ' + _formatPdfNumber(drawHeight) + ' ' +
-      _formatPdfNumber(offsetX) + ' ' + _formatPdfNumber(offsetY) + ' cm',
-    nameToken + ' Do',
-    'Q'
-  ];
-  const appearanceBody = Buffer.from(appearanceBodyLines.join('\n') + '\n', 'latin1');
-  const appearanceDictParts = [
-    '/Type /XObject',
-    '/Subtype /Form',
-    '/FormType 1',
-    '/BBox [0 0 ' + _formatPdfNumber(appearanceWidth) + ' ' + _formatPdfNumber(appearanceHeight) + ']',
-    '/Resources << /XObject << ' + nameToken + ' ' + imageObjNum + ' 0 R >> >>',
-    '/Length ' + appearanceBody.length
-  ];
-  const appearanceHeader = '<< ' + appearanceDictParts.join(' ') + ' >>\nstream\n';
-  const appearanceBuffer = Buffer.concat([Buffer.from(appearanceHeader, 'latin1'), appearanceBody, Buffer.from('\nendstream', 'latin1')]);
-  const appearanceObjNum = nextObj++;
-  newObjs.push({ objNum: appearanceObjNum, contentBuffer: appearanceBuffer });
-
-  const widgetObj = readObject(pdfBuffer, widgetObjNum);
-  if (!widgetObj || !widgetObj.dictStr) throw new Error('Widget object not found');
-  const existingParent = _extractRef(widgetObj.dictStr, '/Parent');
-  const existingPage = _extractRef(widgetObj.dictStr, '/P');
-  const extras = _extractDictEntries(widgetObj.dictStr).filter((entry) => {
-    return !['/Type', '/Subtype', '/FT', '/Rect', '/F', '/Parent', '/P', '/AP', '/AS'].includes(entry.key);
-  });
-  const normalizedWidget = _composeWidgetDict({
-    rect: normalizedRect,
-    parentObjNum: typeof parentObjNum === 'number' && parentObjNum >= 0
-      ? parentObjNum
-      : (typeof existingParent === 'number' ? existingParent : null),
-    pageObjNum: typeof pageObjNum === 'number' && pageObjNum >= 0
-      ? pageObjNum
-      : (typeof existingPage === 'number' ? existingPage : null),
-    extras
-  });
-  let widgetDict = normalizedWidget.replace(/>>\s*$/, '');
-  if (!/\/Parent\s+\d+\s+0\s+R/.test(widgetDict) && typeof existingParent === 'number' && existingParent >= 0) {
-    widgetDict += ' /Parent ' + existingParent + ' 0 R';
-  }
-  if (typeof pageObjNum === 'number' && pageObjNum >= 0 && !/\/P\s+\d+\s+0\s+R/.test(widgetDict)) {
-    widgetDict += ' /P ' + pageObjNum + ' 0 R';
-  }
-  widgetDict += ' /AP << /N ' + appearanceObjNum + ' 0 R >>';
-  widgetDict += ' /AS /N';
-  widgetDict += ' >>';
-  newObjs.push({ objNum: widgetObjNum, contentStr: widgetDict });
-
-  const maxObjNum = newObjs.reduce((max, obj) => Math.max(max, obj.objNum), -Infinity);
-  const newSize = Math.max(meta.size, maxObjNum + 1);
-  const updatedPdf = _appendXrefTrailer(pdfBuffer, newObjs, { size: newSize, rootRef: meta.rootRef, prevXref: meta.startxref });
-
-  return {
-    pdf: updatedPdf,
-    appearanceObjNum,
-    imageObjNum,
-    smaskObjNum,
-    widgetObjNum
-  };
-}
-
-/* ------------------------------ AcroForm lookup ------------------------------ */
-
-function locateAcroForm(pdf, rootObjNum){
-  const root = readObject(pdf, rootObjNum);
-  if (!root) return null;
-=======
-  _patchByteRange(buf, brNumsStart, text){
-    if (!/^\d{10}\s+\d{10}\s+\d{10}\s+\d{10}$/.test(text)) throw new Error('BR text must be 4x 10-digit ints');
-    const before = buf.slice(0, brNumsStart);
-    const after  = buf.slice(brNumsStart + text.length);
-    return Buffer.concat([before, Buffer.from(text, 'latin1'), after]);
-  }
-}
-
-function applyVisibleSignatureAppearance(pdfBuffer, options){
-  if (!options || typeof options !== 'object') throw new Error('options required');
-  const { widgetObjNum, pageObjNum = null, rect, pngBuffer, appearanceName, parentObjNum = null } = options;
-  if (!Buffer.isBuffer(pngBuffer)) throw new Error('pngBuffer must be Buffer');
-  if (typeof widgetObjNum !== 'number') throw new Error('widgetObjNum must be a number');
-  const rectArr = Array.isArray(rect) && rect.length === 4 ? rect.map((v) => Number(v) || 0) : null;
-  if (!rectArr) throw new Error('rect must be an array of 4 numbers');
-  const normalizedRect = _normalizeRect(rectArr);
-
-  const png = parsePng(pngBuffer);
-  const meta = readLastTrailer(pdfBuffer);
-  let nextObj = meta.size;
-
-  const imageObjNum = nextObj++;
-  let smaskObjNum = null;
-  const newObjs = [];
-
-  const colorCompressed = zlib.deflateSync(png.pixelData);
-  const imageDictParts = [
-    '/Type /XObject',
-    '/Subtype /Image',
-    '/Width ' + png.width,
-    '/Height ' + png.height,
-    '/ColorSpace /' + png.colorSpace,
-    '/BitsPerComponent ' + png.bitDepth,
-    '/Filter /FlateDecode',
-    '/Length ' + colorCompressed.length
-  ];
-  if (png.alphaData) {
-    smaskObjNum = nextObj++;
-    imageDictParts.push('/SMask ' + smaskObjNum + ' 0 R');
-  }
-  const imageHeader = '<< ' + imageDictParts.join(' ') + ' >>\nstream\n';
-  const imageBuffer = Buffer.concat([Buffer.from(imageHeader, 'latin1'), colorCompressed, Buffer.from('\nendstream', 'latin1')]);
-  newObjs.push({ objNum: imageObjNum, contentBuffer: imageBuffer });
-
-  if (png.alphaData) {
-    const alphaCompressed = zlib.deflateSync(png.alphaData);
-    const smaskParts = [
-      '/Type /XObject',
-      '/Subtype /Image',
-      '/Width ' + png.width,
-      '/Height ' + png.height,
-      '/ColorSpace /DeviceGray',
-      '/BitsPerComponent 8',
-      '/Filter /FlateDecode',
-      '/Length ' + alphaCompressed.length
-    ];
-    const smaskHeader = '<< ' + smaskParts.join(' ') + ' >>\nstream\n';
-    const smaskBuffer = Buffer.concat([Buffer.from(smaskHeader, 'latin1'), alphaCompressed, Buffer.from('\nendstream', 'latin1')]);
-    newObjs.push({ objNum: smaskObjNum, contentBuffer: smaskBuffer });
-  }
-
-  const rectWidth = normalizedRect[2] - normalizedRect[0];
-  const rectHeight = normalizedRect[3] - normalizedRect[1];
-  const appearanceWidth = Math.abs(rectWidth);
-  const appearanceHeight = Math.abs(rectHeight);
-  if (appearanceWidth === 0 || appearanceHeight === 0) {
-    throw new Error('visible signature rect must have non-zero width and height');
-  }
-
-  const rawName = typeof appearanceName === 'string' && appearanceName.length > 0 ? appearanceName : 'ImStamp';
-  const sanitized = rawName.replace(/^\//, '').replace(/[^A-Za-z0-9]/g, '') || 'ImStamp';
-  const nameToken = '/' + sanitized;
-
-  const naturalWidth = png.width || 1;
-  const naturalHeight = png.height || 1;
-  const scaleX = appearanceWidth / naturalWidth;
-  const scaleY = appearanceHeight / naturalHeight;
-  const uniformScale = Math.min(scaleX, scaleY);
-  const drawWidth = naturalWidth * uniformScale;
-  const drawHeight = naturalHeight * uniformScale;
-  const offsetX = (appearanceWidth - drawWidth) / 2;
-  const offsetY = (appearanceHeight - drawHeight) / 2;
-
-  const appearanceBodyLines = [
-    'q',
-    _formatPdfNumber(drawWidth) + ' 0 0 ' + _formatPdfNumber(drawHeight) + ' ' +
-      _formatPdfNumber(offsetX) + ' ' + _formatPdfNumber(offsetY) + ' cm',
-    nameToken + ' Do',
-    'Q'
-  ];
-  const appearanceBody = Buffer.from(appearanceBodyLines.join('\n') + '\n', 'latin1');
-  const appearanceDictParts = [
-    '/Type /XObject',
-    '/Subtype /Form',
-    '/FormType 1',
-    '/BBox [0 0 ' + _formatPdfNumber(appearanceWidth) + ' ' + _formatPdfNumber(appearanceHeight) + ']',
-    '/Resources << /XObject << ' + nameToken + ' ' + imageObjNum + ' 0 R >> >>',
-    '/Length ' + appearanceBody.length
-  ];
-  const appearanceHeader = '<< ' + appearanceDictParts.join(' ') + ' >>\nstream\n';
-  const appearanceBuffer = Buffer.concat([Buffer.from(appearanceHeader, 'latin1'), appearanceBody, Buffer.from('\nendstream', 'latin1')]);
-  const appearanceObjNum = nextObj++;
-  newObjs.push({ objNum: appearanceObjNum, contentBuffer: appearanceBuffer });
-
-  const widgetObj = readObject(pdfBuffer, widgetObjNum);
-  if (!widgetObj || !widgetObj.dictStr) throw new Error('Widget object not found');
-  const existingParent = _extractRef(widgetObj.dictStr, '/Parent');
-  const existingPage = _extractRef(widgetObj.dictStr, '/P');
-  const extras = _extractDictEntries(widgetObj.dictStr).filter((entry) => {
-    return !['/Type', '/Subtype', '/FT', '/Rect', '/F', '/Parent', '/P', '/AP', '/AS'].includes(entry.key);
-  });
-  const normalizedWidget = _composeWidgetDict({
-    rect: normalizedRect,
-    parentObjNum: typeof parentObjNum === 'number' && parentObjNum >= 0
-      ? parentObjNum
-      : (typeof existingParent === 'number' ? existingParent : null),
-    pageObjNum: typeof pageObjNum === 'number' && pageObjNum >= 0
-      ? pageObjNum
-      : (typeof existingPage === 'number' ? existingPage : null),
-    extras
-  });
-  let widgetDict = normalizedWidget.replace(/>>\s*$/, '');
-  if (!/\/Parent\s+\d+\s+0\s+R/.test(widgetDict) && typeof existingParent === 'number' && existingParent >= 0) {
-    widgetDict += ' /Parent ' + existingParent + ' 0 R';
-  }
-  if (typeof pageObjNum === 'number' && pageObjNum >= 0 && !/\/P\s+\d+\s+0\s+R/.test(widgetDict)) {
-    widgetDict += ' /P ' + pageObjNum + ' 0 R';
-  }
-  widgetDict += ' /AP << /N ' + appearanceObjNum + ' 0 R >>';
-  widgetDict += ' /AS /N';
-  widgetDict += ' >>';
-  newObjs.push({ objNum: widgetObjNum, contentStr: widgetDict });
-
-  const maxObjNum = newObjs.reduce((max, obj) => Math.max(max, obj.objNum), -Infinity);
-  const newSize = Math.max(meta.size, maxObjNum + 1);
-  const updatedPdf = _appendXrefTrailer(pdfBuffer, newObjs, { size: newSize, rootRef: meta.rootRef, prevXref: meta.startxref });
-
-  return {
-    pdf: updatedPdf,
-    appearanceObjNum,
-    imageObjNum,
-    smaskObjNum,
-    widgetObjNum
-  };
-}
-
-/* ------------------------------ AcroForm lookup ------------------------------ */
-
-function locateAcroForm(pdf, rootObjNum){
-  const root = readObject(pdf, rootObjNum);
-  if (!root) return null;
->>>>>>> e150fb0c
-  const acroRef = /\/AcroForm\s+(\d+)\s+0\s+R/.exec(root.dictStr);
-  if (!acroRef) return null;
-  const acroNum = parseInt(acroRef[1],10);
-  const acroObj = readObject(pdf, acroNum);
-  if (!acroObj) return null;
-  return { objNum: acroNum, dictStr: acroObj.dictStr };
-}
-function listFields(acroFormDictStr){
-  const m = /\/Fields\s*\[\s*([^\]]*)\]/.exec(acroFormDictStr);
-  if (!m) return [];
-  const arr = [];
-  const re = /(\d+)\s+0\s+R/g;
-  var mm;
-  while ((mm = re.exec(m[1])) !== null){ arr.push(parseInt(mm[1],10)); }
-  return arr;
-}
-function findEmptySignatureField(pdf, rootObjNum, fieldName){
-  const acro = locateAcroForm(pdf, rootObjNum);
-  if (!acro) return null;
-  const refs = listFields(acro.dictStr);
-  for (var i=0; i<refs.length; i++){
-    const n = refs[i];
-    const f = readObject(pdf, n);
-    if (!f) continue;
-    if (!/\/FT\s*\/Sig/.test(f.dictStr)) continue;
-    if (/\/V\s+\d+\s+0\s+R/.test(f.dictStr)) continue;
-    if (fieldName) {
-      const nameM = /\/T\s*\((.*?)\)/.exec(f.dictStr);
-      if (!nameM || nameM[1] !== fieldName) continue;
-    }
-    return { objNum: n, dictStr: f.dictStr };
-  }
-  return null;
-}
-
-function applyVisibleSignatureStamp({ pdfBuffer, fieldName, rect, pageIndex = null, stampBuffer }){
-  if (!Buffer.isBuffer(pdfBuffer)) throw new Error('pdfBuffer must be Buffer');
-  if (!Buffer.isBuffer(stampBuffer)) throw new Error('stampBuffer must be Buffer');
-
-  let normalizedRect;
-  if (Array.isArray(rect)) {
-    if (rect.length !== 4) throw new Error('visible signature rect must have 4 elements');
-    normalizedRect = rect.map(Number);
-  } else if (rect && typeof rect === 'object') {
-    const { x, y, width, height } = rect;
-    if (![x, y, width, height].every((v) => typeof v === 'number' && Number.isFinite(v))) {
-      throw new Error('visible signature rect object must have finite x, y, width, height');
-    }
-    normalizedRect = [x, y, x + width, y + height];
-  } else {
-    throw new Error('visible signature rect must be an array [llx,lly,urx,ury] or an object {x,y,width,height}');
-  }
-  if (normalizedRect.some((n) => !Number.isFinite(n))) throw new Error('rect values must be finite numbers');
-  const [llx, lly, urx, ury] = normalizedRect;
-  if (urx <= llx || ury <= lly) throw new Error('rect must have positive width and height');
-
-  const width = urx - llx;
-  const height = ury - lly;
-
-  const meta = readLastTrailer(pdfBuffer);
-  const targetFieldName = (typeof fieldName === 'string' && fieldName.length > 0) ? fieldName : null;
-  const field = findEmptySignatureField(pdfBuffer, meta.rootObjNum, targetFieldName);
-  if (!field) throw new Error('Signature field not found or already contains a value');
-
-  const resolveWidgetObjNum = () => {
-    const kidsMatch = /\/Kids\s*\[([^\]]+)\]/.exec(field.dictStr);
-    if (kidsMatch) {
-      const widgetMatch = /(\d+)\s+0\s+R/.exec(kidsMatch[1]);
-      if (widgetMatch) return parseInt(widgetMatch[1], 10);
-    }
-    const fieldObj = readObject(pdfBuffer, field.objNum);
-    if (fieldObj && /\/Subtype\s*\/Widget\b/.test(fieldObj.dictStr)) {
-      return field.objNum;
-    }
-    return null;
-  };
-
-  const widgetObjNum = resolveWidgetObjNum();
-  if (!widgetObjNum) throw new Error('Signature widget annotation not found');
-
-  const widgetObj = readObject(pdfBuffer, widgetObjNum);
-  if (!widgetObj || !widgetObj.dictStr) throw new Error('Signature widget object missing');
-  let widgetDict = widgetObj.dictStr;
-
-  let pageRef = null;
-  const existingPageMatch = /\/P\s+(\d+)\s+0\s+R/.exec(widgetDict);
-  if (existingPageMatch) pageRef = existingPageMatch[1] + ' 0 R';
-
-  const requestedPageIndex = (pageIndex === null || pageIndex === undefined) ? null : pageIndex;
-  if (requestedPageIndex != null) {
-    if (!Number.isInteger(requestedPageIndex) || requestedPageIndex < 0) {
-      throw new Error('pageIndex must be a non-negative integer');
-    }
-    const pageObjNum = findPageObjNumByIndex(pdfBuffer, requestedPageIndex);
-    if (pageObjNum == null) throw new Error('Requested page index out of range for visible signature');
-    pageRef = pageObjNum + ' 0 R';
-  } else if (!pageRef) {
-    const fallbackPage = findPageObjNumByIndex(pdfBuffer, 0);
-    if (fallbackPage == null) throw new Error('Unable to locate any page for visible signature');
-    pageRef = fallbackPage + ' 0 R';
-  }
-
-  const png = parsePng(stampBuffer);
-  const imageData = zlib.deflateSync(png.pixelData);
-  const alphaData = png.alphaData ? zlib.deflateSync(png.alphaData) : null;
-
-  const state = getPdfState(pdfBuffer);
-  const xrefKeys = Array.from(state.xrefMap.keys());
-  const maxExisting = xrefKeys.length ? Math.max(...xrefKeys) : (meta.size - 1);
-  let nextObjNum = Math.max(meta.size, maxExisting + 1);
-
-  const newObjs = [];
-  let smaskObjNum = null;
-  if (alphaData) {
-    smaskObjNum = nextObjNum++;
-    const smaskDict = '<< /Type /XObject /Subtype /Image /Width ' + png.width + ' /Height ' + png.height + ' /ColorSpace /DeviceGray /BitsPerComponent 8 /Decode [0 1] /Filter /FlateDecode /Length ' + alphaData.length + ' >>';
-    const smaskStream = smaskDict + '\nstream\n' + alphaData.toString('latin1') + '\nendstream';
-    newObjs.push({ objNum: smaskObjNum, contentStr: smaskStream });
-  }
-
-  const imageObjNum = nextObjNum++;
-  let imageDict = '<< /Type /XObject /Subtype /Image /Width ' + png.width + ' /Height ' + png.height + ' /ColorSpace /' + png.colorSpace + ' /BitsPerComponent ' + png.bitDepth + ' /Filter /FlateDecode /Length ' + imageData.length;
-  if (smaskObjNum) imageDict += ' /SMask ' + smaskObjNum + ' 0 R';
-  imageDict += ' >>';
-  const imageStream = imageDict + '\nstream\n' + imageData.toString('latin1') + '\nendstream';
-  newObjs.push({ objNum: imageObjNum, contentStr: imageStream });
-
-  const appearanceObjNum = nextObjNum++;
-  const rectWidthStr = _formatPdfNumber(width);
-  const rectHeightStr = _formatPdfNumber(height);
-  const appearanceContent = Buffer.from('q ' + rectWidthStr + ' 0 0 ' + rectHeightStr + ' 0 0 cm /Im1 Do Q', 'latin1');
-  const appearanceDict = '<< /Type /XObject /Subtype /Form /FormType 1 /BBox [0 0 ' + rectWidthStr + ' ' + rectHeightStr + '] /Resources << /XObject << /Im1 ' + imageObjNum + ' 0 R >> >> /Length ' + appearanceContent.length + ' >>';
-  const appearanceStream = appearanceDict + '\nstream\n' + appearanceContent.toString('latin1') + '\nendstream';
-  newObjs.push({ objNum: appearanceObjNum, contentStr: appearanceStream });
-
-  widgetDict = _injectKeyRaw(widgetDict, '/Type /Annot');
-  widgetDict = _injectKeyRaw(widgetDict, '/Subtype /Widget');
-  widgetDict = _replaceOrAppend(widgetDict, /\/Rect\s*\[[^\]]*\]/, '/Rect [' + normalizedRect.map(_formatPdfNumber).join(' ') + ']');
-  widgetDict = _replaceOrAppend(widgetDict, /\/P\s+\d+\s+0\s+R/, '/P ' + pageRef);
-  widgetDict = _replaceOrAppend(widgetDict, /\/F\s+\d+/, '/F 4');
-  widgetDict = _replaceOrAppend(widgetDict, /\/AP\s*<<[\s\S]*?>>/, '/AP << /N ' + appearanceObjNum + ' 0 R >>');
-  if (!/\/AP\s*<<[\s\S]*?>>/.test(widgetDict)) {
-    widgetDict = widgetDict.replace(/>>\s*$/, ' /AP << /N ' + appearanceObjNum + ' 0 R >> >>');
-  }
-  if (!/\/P\s+\d+\s+0\s+R/.test(widgetDict)) {
-    widgetDict = widgetDict.replace(/>>\s*$/, ' /P ' + pageRef + ' >>');
-  }
-  if (!/\/F\s+\d+/.test(widgetDict)) {
-    widgetDict = widgetDict.replace(/>>\s*$/, ' /F 4 >>');
-  }
-  if (!/\/Rect\s*\[/.test(widgetDict)) {
-    widgetDict = widgetDict.replace(/>>\s*$/, ' /Rect [' + normalizedRect.map(_formatPdfNumber).join(' ') + '] >>');
-  }
-
-  newObjs.push({ objNum: widgetObjNum, contentStr: widgetDict });
-
-  const highestObj = newObjs.reduce((max, o) => Math.max(max, o.objNum), maxExisting);
-  const newSize = Math.max(meta.size, highestObj + 1);
-
-  return _appendXrefTrailer(pdfBuffer, newObjs, {
-    size: newSize,
-    rootRef: meta.rootRef,
-    prevXref: meta.startxref
-  });
-}
-
-/* --------------------------------- exports --------------------------------- */
-
-<<<<<<< HEAD
-module.exports = {
-  PDFPAdESWriter,
-  ensureAcroFormAndEmptySigField,
-  applyVisibleSignatureAppearance,
-  readLastTrailer,
-  readObject
-};
-=======
-module.exports = {
-  PDFPAdESWriter,
-  ensureAcroFormAndEmptySigField,
-  readLastTrailer,
-  readObject,
-  applyVisibleSignatureStamp
-};
-
->>>>>>> e150fb0c
+'use strict';
+const crypto = require('crypto');
+const zlib = require('zlib');
+const { parsePng } = require('./png_decoder');
+
+const PDF_STATE_CACHE = new WeakMap();
+
+function _requirePdfBuffer(value, label) {
+  if (Buffer.isBuffer(value)) return value;
+  if (ArrayBuffer.isView(value)) {
+    const view = value;
+    return Buffer.from(view.buffer, view.byteOffset, view.byteLength);
+  }
+  if (value instanceof ArrayBuffer) {
+    return Buffer.from(value);
+  }
+  throw new Error((label || 'pdfBuffer') + ' must be a Buffer or Uint8Array');
+}
+
+function getPdfState(pdf){
+  const buf = _requirePdfBuffer(pdf, 'pdf');
+  let state = PDF_STATE_CACHE.get(buf);
+  if (state) return state;
+
+  const pdfStr = buf.toString('latin1');
+  const meta = _parseLastTrailer(pdfStr);
+  const xrefMap = _buildXrefMap(pdfStr, meta.startxref);
+
+  state = { pdfStr, meta, xrefMap };
+  PDF_STATE_CACHE.set(buf, state);
+  return state;
+}
+
+function _parseLastTrailer(pdfStr){
+  const sxRe = /startxref\s+(\d+)\s+%%EOF/g;
+  let sxMatch = null;
+  let m;
+  while ((m = sxRe.exec(pdfStr)) !== null) sxMatch = m;
+  if (!sxMatch) throw new Error('startxref not found');
+  const startxref = parseInt(sxMatch[1], 10);
+
+  const trailers = pdfStr.match(/trailer\s*<<[\s\S]*?>>/g);
+  if (!trailers || !trailers.length) throw new Error('trailer not found');
+  const trailerStr = trailers[trailers.length - 1];
+
+  const rootM = /\/Root\s+(\d+)\s+0\s+R/.exec(trailerStr);
+  const sizeM = /\/Size\s+(\d+)/.exec(trailerStr);
+  if (!rootM || !sizeM) throw new Error('missing /Root or /Size');
+
+  return {
+    startxref,
+    rootRef: rootM[1] + ' 0 R',
+    rootObjNum: parseInt(rootM[1], 10),
+    size: parseInt(sizeM[1], 10)
+  };
+}
+
+function _skipWs(str, pos){
+  while (pos < str.length) {
+    const ch = str.charCodeAt(pos);
+    if (ch === 0x20 || ch === 0x09 || ch === 0x0d || ch === 0x0a) pos++;
+    else break;
+  }
+  return pos;
+}
+
+function _extractDictAt(str, idx){
+  if (idx < 0 || idx >= str.length) return null;
+  const tok = /<<|>>/g;
+  tok.lastIndex = idx;
+  let depth = 0, start = -1;
+  let t;
+  while ((t = tok.exec(str)) !== null) {
+    const sym = str.substr(t.index, 2);
+    if (sym === '<<') {
+      if (depth === 0) start = t.index;
+      depth++;
+    } else {
+      depth--;
+      if (depth === 0) {
+        return { dictStr: str.slice(start, t.index + 2), endPos: tok.lastIndex };
+      }
+      if (depth < 0) break;
+    }
+  }
+  return null;
+}
+
+function _parseXrefAt(str, offset, map, visited){
+  if (visited.has(offset)) return;
+  visited.add(offset);
+  if (offset < 0 || offset >= str.length) return;
+  if (str.slice(offset, offset + 4) !== 'xref') return;
+
+  let pos = offset + 4;
+  pos = _skipWs(str, pos);
+
+  while (pos < str.length){
+    if (str.startsWith('trailer', pos)){
+      pos += 7;
+      pos = _skipWs(str, pos);
+      const dictStart = str.indexOf('<<', pos);
+      const dict = _extractDictAt(str, dictStart);
+      if (dict) {
+        const prevM = /\/Prev\s+(\d+)/.exec(dict.dictStr);
+        if (prevM) _parseXrefAt(str, parseInt(prevM[1], 10), map, visited);
+      }
+      break;
+    }
+    const headerRe = /(\d+)\s+(\d+)/y;
+    headerRe.lastIndex = pos;
+    const header = headerRe.exec(str);
+    if (!header) break;
+    pos = headerRe.lastIndex;
+    const startObj = parseInt(header[1], 10);
+    const count = parseInt(header[2], 10);
+    for (let i = 0; i < count; i++){
+      const entryRe = /(\d{10})\s+(\d{5})\s+([nf])/y;
+      entryRe.lastIndex = pos;
+      const entry = entryRe.exec(str);
+      if (!entry) return;
+      pos = entryRe.lastIndex;
+      if (entry[3] === 'n'){
+        const objNum = startObj + i;
+        const off = parseInt(entry[1], 10);
+        if (!map.has(objNum)) map.set(objNum, off);
+      }
+      pos = _skipWs(str, pos);
+    }
+  }
+}
+
+function _buildXrefMap(str, startxref){
+  const map = new Map();
+  const visited = new Set();
+  if (typeof startxref === 'number' && !Number.isNaN(startxref)){
+    _parseXrefAt(str, startxref, map, visited);
+  }
+  return map;
+}
+
+/* ------------------------- Basit PDF yardımcıları ------------------------- */
+
+function readLastTrailer(pdf){
+  pdf = _requirePdfBuffer(pdf, 'pdf');
+  const state = getPdfState(pdf);
+  const { meta } = state;
+  return {
+    startxref: meta.startxref,
+    rootRef: meta.rootRef,
+    rootObjNum: meta.rootObjNum,
+    size: meta.size
+  };
+}
+
+/* ---- DENGELİ sözlük okuyan geliştirilmiş readObject (iç içe << >> destekler) ---- */
+function readObject(pdf, objNum){
+  pdf = _requirePdfBuffer(pdf, 'pdf');
+  const state = getPdfState(pdf);
+  const { pdfStr, xrefMap } = state;
+  let offset = xrefMap.get(objNum);
+
+  const legacyRead = () => {
+    const re = new RegExp(String(objNum) + '\\s+0\\s+obj\\b', 'g');
+    let match;
+    let best = null;
+    let bestPriority = -1;
+    while ((match = re.exec(pdfStr)) !== null){
+      const bodyStart = re.lastIndex;
+      const endIdx = pdfStr.indexOf('endobj', bodyStart);
+      if (endIdx < 0) break;
+      const body = pdfStr.slice(bodyStart, endIdx);
+      const relIdx = body.indexOf('<<');
+      if (relIdx >= 0){
+        const dict = _extractDictAt(body, relIdx);
+        if (dict){
+          const dictStr = dict.dictStr;
+          const typeMatch = /\/Type\s*\/([A-Za-z]+)/.exec(dictStr);
+          if (typeMatch){
+            const t = typeMatch[1];
+            let priority = 1;
+            if (t === 'Page') priority = 5;
+            else if (t === 'Pages' || t === 'Catalog') priority = 4;
+            else if (t === 'AcroForm' || t === 'Annot' || t === 'Sig' || t === 'DocTimeStamp') priority = 3;
+            else if (t === 'FontDescriptor') priority = 0;
+            else priority = 2;
+            if (priority >= bestPriority) {
+              const startIdx = pdfStr.indexOf(dictStr, bodyStart);
+              const endIdxAbs = (startIdx >= 0) ? startIdx + dictStr.length : -1;
+              best = { dictStr, start: startIdx, end: endIdxAbs };
+              bestPriority = priority;
+            }
+          } else {
+            if (bestPriority <= 1) {
+              const startIdx = pdfStr.indexOf(dictStr, bodyStart);
+              const endIdxAbs = (startIdx >= 0) ? startIdx + dictStr.length : -1;
+              best = { dictStr, start: startIdx, end: endIdxAbs };
+              bestPriority = 1;
+            }
+          }
+        }
+      }
+      re.lastIndex = endIdx + 6;
+    }
+    return best;
+  };
+
+  if (offset == null) {
+    return legacyRead();
+  }
+
+  const headerRe = /(\d+)\s+(\d+)\s+obj\b/y;
+  headerRe.lastIndex = offset;
+  const header = headerRe.exec(pdfStr);
+  if (!header || parseInt(header[1], 10) !== objNum) {
+    return legacyRead();
+  }
+
+  const dictIdx = pdfStr.indexOf('<<', headerRe.lastIndex);
+  if (dictIdx < 0) return legacyRead();
+  const dict = _extractDictAt(pdfStr, dictIdx);
+  if (!dict) return legacyRead();
+  return { dictStr: dict.dictStr, start: dictIdx, end: dict.endPos };
+}
+
+/* -------------------- Güvenli /Page bulucu (Pages ağacı) -------------------- */
+
+function _readKidsArray(dictStr){
+  const m = /\/Kids\s*\[\s*([^\]]*)\]/.exec(dictStr);
+  if (!m) return [];
+  const arr = [];
+  const re = /(\d+)\s+0\s+R/g;
+  let mm;
+  while ((mm = re.exec(m[1])) !== null) arr.push(parseInt(mm[1], 10));
+  return arr;
+}
+function _dictHasType(dictStr, typeName){
+  return new RegExp('\\/Type\\s+\\/' + typeName + '\\b').test(dictStr);
+}
+function _findFirstPageFrom(pdf, objNum, depth){
+  if (depth > 20) return null;
+  const obj = readObject(pdf, objNum);
+  if (!obj) return null;
+  if (_dictHasType(obj.dictStr, 'Page')) return objNum;
+  if (_dictHasType(obj.dictStr, 'Pages')){
+    const kids = _readKidsArray(obj.dictStr);
+    for (let i=0;i<kids.length;i++){
+      const p = _findFirstPageFrom(pdf, kids[i], depth+1);
+      if (p) return p;
+    }
+  }
+  return null;
+}
+function findFirstPageObjNumSafe(pdf){
+  const meta = readLastTrailer(pdf);
+  const catalog = readObject(pdf, meta.rootObjNum);
+  if (!catalog) throw new Error('Catalog (Root) not found');
+  const pagesRef = /\/Pages\s+(\d+)\s+0\s+R/.exec(catalog.dictStr);
+  if (!pagesRef) throw new Error('Catalog has no /Pages');
+  const pagesNum = parseInt(pagesRef[1], 10);
+  const firstPage = _findFirstPageFrom(pdf, pagesNum, 0);
+  if (!firstPage) throw new Error('No /Page found via /Pages tree');
+  return firstPage;
+}
+
+function _findFirstPageByScan(pdf){
+  const state = getPdfState(pdf);
+  const { pdfStr, xrefMap } = state;
+  const sorted = Array.from(xrefMap.keys()).sort((a,b) => a - b);
+  for (let i = 0; i < sorted.length; i++){
+    const num = sorted[i];
+    const obj = readObject(pdf, num);
+    if (obj && /\/Type\s*\/Page\b/.test(obj.dictStr)) return num;
+  }
+  const objRe = /(\d+)\s+0\s+obj\b/g;
+  let m;
+  while ((m = objRe.exec(pdfStr)) !== null){
+    const num = parseInt(m[1], 10);
+    if (Number.isNaN(num)) continue;
+    const bodyStart = objRe.lastIndex;
+    const endIdx = pdfStr.indexOf('endobj', bodyStart);
+    if (endIdx < 0) break;
+    const body = pdfStr.slice(bodyStart, endIdx);
+    if (/\/Type\s*\/Page\b/.test(body)) return num;
+    objRe.lastIndex = endIdx + 6;
+  }
+  return null;
+}
+
+function _countPagesUnder(pdf, objNum, visited = new Set()){
+  if (visited.has(objNum)) return 0;
+  visited.add(objNum);
+  const obj = readObject(pdf, objNum);
+  if (!obj) return 0;
+  if (_dictHasType(obj.dictStr, 'Page')) return 1;
+  if (!_dictHasType(obj.dictStr, 'Pages')) return 0;
+  const kids = _extractRefArray(obj.dictStr, '/Kids');
+  let total = 0;
+  for (let i = 0; i < kids.length; i++){
+    total += _countPagesUnder(pdf, kids[i], visited);
+  }
+  return total;
+}
+
+function _findPageByIndex(pdf, objNum, targetIndex){
+  const obj = readObject(pdf, objNum);
+  if (!obj) return null;
+  if (_dictHasType(obj.dictStr, 'Page')) {
+    return targetIndex === 0 ? { pageObjNum: objNum } : null;
+  }
+  if (!_dictHasType(obj.dictStr, 'Pages')) return null;
+  const kids = _extractRefArray(obj.dictStr, '/Kids');
+  let remaining = targetIndex;
+  for (let i = 0; i < kids.length; i++){
+    const kid = kids[i];
+    const kidObj = readObject(pdf, kid);
+    if (!kidObj) continue;
+    if (_dictHasType(kidObj.dictStr, 'Page')) {
+      if (remaining === 0) return { pageObjNum: kid };
+      remaining -= 1;
+      continue;
+    }
+    if (_dictHasType(kidObj.dictStr, 'Pages')) {
+      const countMatch = /\/Count\s+(\d+)/.exec(kidObj.dictStr);
+      const childCount = countMatch ? parseInt(countMatch[1], 10) : _countPagesUnder(pdf, kid);
+      if (!Number.isInteger(childCount) || childCount < 0) {
+        continue;
+      }
+      if (remaining < childCount) {
+        return _findPageByIndex(pdf, kid, remaining);
+      }
+      remaining -= childCount;
+    }
+  }
+  return null;
+}
+
+function findPageObjNumByIndex(pdf, pageIndex){
+  if (typeof pageIndex !== 'number' || pageIndex < 0) throw new Error('pageIndex must be >= 0');
+  const meta = readLastTrailer(pdf);
+  const catalog = readObject(pdf, meta.rootObjNum);
+  if (!catalog) throw new Error('Catalog (Root) not found');
+  const pagesRef = /\/Pages\s+(\d+)\s+0\s+R/.exec(catalog.dictStr);
+  if (!pagesRef) throw new Error('Catalog has no /Pages');
+  const pagesNum = parseInt(pagesRef[1], 10);
+  const result = _findPageByIndex(pdf, pagesNum, pageIndex);
+  if (!result || typeof result.pageObjNum !== 'number') {
+    throw new Error('Page index out of range');
+  }
+  return result.pageObjNum;
+}
+
+/* -------------------- AcroForm/Sig & Widget inşa yardımcıları -------------------- */
+
+function _injectKeyRef(dictStr, key, valueRef){
+  const re = new RegExp(key.replace('/', '\\/') + '\\s+\\d+\\s+0\\s+R');
+  if (re.test(dictStr)) return dictStr;
+  return dictStr.replace(/>>\s*$/, ' ' + key + ' ' + valueRef + ' >>');
+}
+function _injectKeyRaw(dictStr, rawKV){
+  const k = rawKV.split(/\s+/)[0];
+  const re = new RegExp(k.replace('/', '\\/') + '\\b');
+  if (re.test(dictStr)) return dictStr;
+  return dictStr.replace(/>>\s*$/, ' ' + rawKV + ' >>');
+}
+
+function _replaceOrAppend(dictStr, regex, replacement){
+  if (regex.test(dictStr)) {
+    return dictStr.replace(regex, replacement);
+  }
+  return dictStr.replace(/>>\s*$/, ' ' + replacement + ' >>');
+}
+
+function _formatPdfNumber(num){
+  if (!Number.isFinite(num)) throw new Error('PDF number must be finite');
+  if (Number.isInteger(num)) return String(num);
+  const fixed = num.toFixed(6);
+  const trimmed = fixed.replace(/\.0+$/, '').replace(/(\.\d*?)0+$/, '$1');
+  return trimmed.endsWith('.') ? trimmed.slice(0, -1) : trimmed;
+}
+
+function _ensureDocTimeStampPerms(pdf, rootDict, docTsRef){
+  let updatedRoot = rootDict;
+  let rootChanged = false;
+  const extraObjs = [];
+
+  const permsRefMatch = /\/Perms\s+(\d+)\s+0\s+R/.exec(updatedRoot);
+  if (permsRefMatch){
+    const permsObjNum = parseInt(permsRefMatch[1], 10);
+    const permsObj = readObject(pdf, permsObjNum);
+    if (permsObj && permsObj.dictStr){
+      const docRefRe = /\/DocTimeStamp\s+\d+\s+0\s+R/;
+      let permsDict = permsObj.dictStr;
+      let newPermsDict;
+      if (docRefRe.test(permsDict)){
+        newPermsDict = permsDict.replace(docRefRe, '/DocTimeStamp ' + docTsRef);
+      } else {
+        newPermsDict = permsDict.replace(/>>\s*$/, ' /DocTimeStamp ' + docTsRef + ' >>');
+      }
+      if (newPermsDict !== permsDict){
+        extraObjs.push({ objNum: permsObjNum, contentStr: newPermsDict });
+      }
+    } else {
+      const replacement = '/Perms << /DocTimeStamp ' + docTsRef + ' >>';
+      const replaced = updatedRoot.replace(permsRefMatch[0], replacement);
+      if (replaced !== updatedRoot){
+        updatedRoot = replaced;
+        rootChanged = true;
+      }
+    }
+    return { rootDict: updatedRoot, rootChanged, extraObjs };
+  }
+
+  const permsInlineMatch = /\/Perms\s*<<([\s\S]*?)>>/.exec(updatedRoot);
+  if (permsInlineMatch){
+    const inner = permsInlineMatch[1];
+    const docRefRe = /\/DocTimeStamp\s+\d+\s+0\s+R/;
+    let newInner;
+    if (docRefRe.test(inner)){
+      newInner = inner.replace(docRefRe, '/DocTimeStamp ' + docTsRef);
+    } else {
+      newInner = inner.trim() + ' /DocTimeStamp ' + docTsRef;
+    }
+    const replacement = '/Perms << ' + newInner.trim() + ' >>';
+    if (replacement !== permsInlineMatch[0]){
+      updatedRoot = updatedRoot.slice(0, permsInlineMatch.index) +
+                    replacement +
+                    updatedRoot.slice(permsInlineMatch.index + permsInlineMatch[0].length);
+      rootChanged = true;
+    }
+    return { rootDict: updatedRoot, rootChanged, extraObjs };
+  }
+
+  const injected = _injectKeyRaw(updatedRoot, '/Perms << /DocTimeStamp ' + docTsRef + ' >>');
+  if (injected !== updatedRoot){
+    updatedRoot = injected;
+    rootChanged = true;
+  }
+  return { rootDict: updatedRoot, rootChanged, extraObjs };
+}
+
+function _ensureDocTimeStampAcroForm(pdf, rootDict, allocateObjNum, opts){
+  opts = opts || {};
+  const docTsRef = opts.docTsRef;
+  const pageRefStr = opts.pageRefStr || null;
+  const fieldLabel = (typeof opts.fieldName === 'string' && opts.fieldName.length > 0)
+    ? opts.fieldName
+    : 'DocTimeStamp';
+
+  if (!docTsRef) {
+    throw new Error('docTsRef must be provided while preparing DocTimeStamp placeholder.');
+  }
+
+  let updatedRoot = rootDict;
+  let rootChanged = false;
+  const extraObjs = [];
+
+  const fieldObjNum = allocateObjNum();
+  let widgetObjNum = null;
+
+  if (pageRefStr) {
+    const pageMatch = /^(\d+)\s+0\s+R$/.exec(pageRefStr);
+    if (pageMatch) {
+      const pageObjNum = parseInt(pageMatch[1], 10);
+      const pageObj = readObject(pdf, pageObjNum);
+      if (pageObj && pageObj.dictStr && /\/Type\s*\/Page\b/.test(pageObj.dictStr)) {
+        widgetObjNum = allocateObjNum();
+        const widgetDict = '<< /Type /Annot /Subtype /Widget /FT /Sig /Rect [0 0 0 0] /F 132 /Parent ' +
+                           fieldObjNum + ' 0 R /P ' + pageRefStr + ' >>';
+        extraObjs.push({ objNum: widgetObjNum, contentStr: widgetDict });
+        const updatedPage = _appendUniqueRef(pageObj.dictStr, '/Annots', widgetObjNum);
+        if (updatedPage !== pageObj.dictStr) {
+          extraObjs.push({ objNum: pageObjNum, contentStr: updatedPage });
+        }
+      }
+    }
+  }
+
+  let fieldDict = '<< /FT /Sig /T (' + fieldLabel + ') /Ff 0 /V ' + docTsRef;
+  if (widgetObjNum) {
+    fieldDict += ' /Kids [ ' + widgetObjNum + ' 0 R ]';
+  }
+  fieldDict += ' >>';
+  extraObjs.push({ objNum: fieldObjNum, contentStr: fieldDict });
+
+  const ensureAcroDict = (dictStr) => {
+    let out = dictStr;
+    out = _injectKeyRaw(out, '/Type /AcroForm');
+    out = /\/Fields\s*\[/.test(out) ? out : _injectKeyRaw(out, '/Fields []');
+    out = _appendUniqueRef(out, '/Fields', fieldObjNum);
+    out = _ensureSigFlags(out);
+    return out;
+  };
+
+  const acroInlineMatch = /\/AcroForm\s*<<([\s\S]*?)>>/.exec(updatedRoot);
+  if (acroInlineMatch) {
+    const original = acroInlineMatch[0];
+    const dictStr = '<<' + acroInlineMatch[1] + '>>';
+    const ensured = ensureAcroDict(dictStr);
+    if (ensured !== dictStr) {
+      const replacement = '/AcroForm ' + ensured;
+      updatedRoot = updatedRoot.slice(0, acroInlineMatch.index) +
+                    replacement +
+                    updatedRoot.slice(acroInlineMatch.index + original.length);
+      rootChanged = true;
+    }
+    return { rootDict: updatedRoot, rootChanged, extraObjs };
+  }
+
+  const acroRefMatch = /\/AcroForm\s+(\d+)\s+0\s+R/.exec(updatedRoot);
+  if (acroRefMatch) {
+    const acroNum = parseInt(acroRefMatch[1], 10);
+    const acroObj = readObject(pdf, acroNum);
+    const dictStr = acroObj && acroObj.dictStr ? acroObj.dictStr : '<<>>';
+    const ensured = ensureAcroDict(dictStr);
+    if (ensured !== dictStr) {
+      extraObjs.push({ objNum: acroNum, contentStr: ensured });
+    }
+    return { rootDict: updatedRoot, rootChanged, extraObjs };
+  }
+
+  const acroObjNum = allocateObjNum();
+  let acroDict = '<< /Type /AcroForm /Fields [] /SigFlags 3 >>';
+  acroDict = _appendUniqueRef(acroDict, '/Fields', fieldObjNum);
+  acroDict = _ensureSigFlags(acroDict);
+  extraObjs.push({ objNum: acroObjNum, contentStr: acroDict });
+  const injected = _injectKeyRef(updatedRoot, '/AcroForm', acroObjNum + ' 0 R');
+  if (injected !== updatedRoot) {
+    updatedRoot = injected;
+    rootChanged = true;
+  }
+
+  return { rootDict: updatedRoot, rootChanged, extraObjs };
+}
+
+function _appendUniqueRef(dictStr, arrayKey, objNum){
+  const ref = objNum + ' 0 R';
+  const keyRe = new RegExp(arrayKey.replace('/', '\\/') + '\\s*\\[([\\s\\S]*?)\]');
+  const match = keyRe.exec(dictStr);
+  if (match){
+    const inside = match[1];
+    const refRe = new RegExp('\\b' + objNum + '\\s+0\\s+R\\b');
+    if (refRe.test(inside)) return dictStr;
+    const existingRefs = inside.match(/\d+\s+0\s+R/g) || [];
+    existingRefs.push(ref);
+    const replaced = arrayKey + ' [ ' + existingRefs.join(' ') + ' ]';
+    return dictStr.slice(0, match.index) +
+           replaced +
+           dictStr.slice(match.index + match[0].length);
+  }
+  return _injectKeyRaw(dictStr, arrayKey + ' [ ' + ref + ' ]');
+}
+
+function _upsertKeyRaw(dictStr, key, rawValue){
+  const keyEsc = key.replace('/', '\\/');
+  const valuePattern = '(<<[\\s\\S]*?>>|\\[[\\s\\S]*?\]|\((?:[^\\\\)]|\\.)*\)|[^/<>\s][^/\s>]*)';
+  const re = new RegExp('(' + keyEsc + '\\s+)' + valuePattern);
+  if (re.test(dictStr)) {
+    return dictStr.replace(re, function(_match, prefix){
+      return prefix + rawValue;
+    });
+  }
+  return _injectKeyRaw(dictStr, key + ' ' + rawValue);
+}
+
+function _formatPdfNumber(num){
+  if (typeof num !== 'number' || !Number.isFinite(num)) return '0';
+  if (Math.abs(num) >= 1e6 || Math.abs(num) <= 1e-6) {
+    return num.toExponential(6).replace(/0+e/, 'e').replace(/\.e/, 'e');
+  }
+  const fixed = num.toFixed(6);
+  return fixed.replace(/\.0+$/, '').replace(/(\.\d*?)0+$/, '$1');
+}
+
+function _setRect(dictStr, rect){
+  if (!Array.isArray(rect) || rect.length !== 4) return dictStr;
+  const rectVals = rect.map((n) => _formatPdfNumber(Number(n) || 0));
+  return _upsertKeyRaw(dictStr, '/Rect', '[ ' + rectVals.join(' ') + ' ]');
+}
+
+function _setKeyRef(dictStr, key, objNum){
+  if (typeof objNum !== 'number' || objNum < 0) return dictStr;
+  return _upsertKeyRaw(dictStr, key, objNum + ' 0 R');
+}
+
+function _extractArrayContent(dictStr, key){
+  const keyEsc = key.replace('/', '\\/');
+  const re = new RegExp(keyEsc + '\\s*\[(.*?)\]', 's');
+  const match = re.exec(dictStr);
+  if (!match) return null;
+  return match[1];
+}
+
+function _extractRefArray(dictStr, key){
+  const content = _extractArrayContent(dictStr, key);
+  if (!content) return [];
+  const refs = [];
+  const re = /(\d+)\s+0\s+R/g;
+  let m;
+  while ((m = re.exec(content)) !== null){
+    refs.push(parseInt(m[1], 10));
+  }
+  return refs;
+}
+
+function _parseRect(dictStr){
+  const match = /\/Rect\s*\[([^\]]+)\]/.exec(dictStr);
+  if (!match) return null;
+  const parts = match[1].trim().split(/\s+/).slice(0, 4);
+  if (parts.length !== 4) return null;
+  return parts.map((p) => parseFloat(p));
+}
+
+function _normalizeRect(rect){
+  if (!Array.isArray(rect) || rect.length !== 4) return rect;
+  const x1 = Number(rect[0]) || 0;
+  const y1 = Number(rect[1]) || 0;
+  const x2 = Number(rect[2]) || 0;
+  const y2 = Number(rect[3]) || 0;
+  const llx = Math.min(x1, x2);
+  const lly = Math.min(y1, y2);
+  const urx = Math.max(x1, x2);
+  const ury = Math.max(y1, y2);
+  return [llx, lly, urx, ury];
+}
+
+function _extractRef(dictStr, key){
+  const keyEsc = key.replace('/', '\\/');
+  const re = new RegExp(keyEsc + '\\s+(\d+)\\s+0\\s+R');
+  const match = re.exec(dictStr);
+  return match ? parseInt(match[1], 10) : null;
+}
+
+function _extractDictEntries(dictStr){
+  const entries = [];
+  const re = /\/([A-Za-z0-9\.\-#]+)\s+(<<[\s\S]*?>>|\[[\s\S]*?\]|\((?:[^\\)]|\\.)*\)|\/?[^\s<>]+)/g;
+  let m;
+  while ((m = re.exec(dictStr)) !== null){
+    entries.push({ key: '/' + m[1], value: m[2] });
+  }
+  return entries;
+}
+
+function _composeWidgetDict({ rect, parentObjNum, pageObjNum, extras = [], flags = 132 }){
+  const parts = ['<<', '/Type /Annot', '/Subtype /Widget', '/FT /Sig'];
+  if (Array.isArray(rect) && rect.length === 4) {
+    const normalized = _normalizeRect(rect);
+    const rectVals = normalized.map((n) => _formatPdfNumber(Number(n) || 0));
+    parts.push('/Rect [ ' + rectVals.join(' ') + ' ]');
+  }
+  if (typeof flags === 'number') {
+    parts.push('/F ' + flags);
+  }
+  if (typeof parentObjNum === 'number' && parentObjNum >= 0) {
+    parts.push('/Parent ' + parentObjNum + ' 0 R');
+  }
+  if (typeof pageObjNum === 'number' && pageObjNum >= 0) {
+    parts.push('/P ' + pageObjNum + ' 0 R');
+  }
+  extras.forEach((entry) => {
+    if (entry && entry.key && entry.value) {
+      parts.push(entry.key + ' ' + entry.value);
+    }
+  });
+  parts.push('>>');
+  return parts.join(' ');
+}
+
+function _removeRefFromArray(dictStr, arrayKey, objNum){
+  const content = _extractArrayContent(dictStr, arrayKey);
+  if (!content) return dictStr;
+  const ref = objNum + ' 0 R';
+  const refs = content.match(/\d+\s+0\s+R/g) || [];
+  const filtered = refs.filter((item) => item !== ref);
+  if (filtered.length === refs.length) return dictStr;
+  const keyEsc = arrayKey.replace('/', '\\/');
+  const re = new RegExp(keyEsc + '\\s*\[[^\]]*\]');
+  if (filtered.length === 0) {
+    return dictStr.replace(re, '');
+  }
+  const replacement = arrayKey + ' [ ' + filtered.join(' ') + ' ]';
+  return dictStr.replace(re, replacement);
+}
+
+function _ensureSigFlags(dictStr){
+  if (/\/SigFlags\s+3\b/.test(dictStr)) return dictStr;
+  if (/\/SigFlags\b/.test(dictStr)){
+    return dictStr.replace(/\/SigFlags\s+\d+/, '/SigFlags 3');
+  }
+  return _injectKeyRaw(dictStr, '/SigFlags 3');
+}
+
+function _buildXrefSorted(newObjs){
+  const byNum = newObjs.slice().sort(function(a,b){ return a.objNum - b.objNum; });
+  const groups = [];
+  var i = 0;
+  while (i < byNum.length){
+    var start = byNum[i].objNum;
+    var arr = [byNum[i]];
+    i++;
+    while (i < byNum.length && byNum[i].objNum === arr[arr.length - 1].objNum + 1){
+      arr.push(byNum[i]); i++;
+    }
+    groups.push({ start: start, arr: arr });
+  }
+  var out = 'xref\n';
+  for (var gi = 0; gi < groups.length; gi++){
+    var g = groups[gi];
+    out += (g.start + ' ' + g.arr.length + '\n');
+    for (var ai = 0; ai < g.arr.length; ai++){
+      var o = g.arr[ai];
+      out += (String(o.offset).padStart(10,'0') + ' 00000 n \n');
+    }
+  }
+  return out;
+}
+
+function _appendXrefTrailer(baseBuf, newObjs, opts){
+  const size = opts.size, rootRef = opts.rootRef, prevXref = opts.prevXref;
+  var pos = baseBuf.length;
+  const chunks = [];
+  for (var i=0; i<newObjs.length; i++){
+    var o = newObjs[i];
+    o.offset = pos;
+    const header = Buffer.from(o.objNum + ' 0 obj\n', 'latin1');
+    let body;
+    if (Buffer.isBuffer(o.contentBuffer)) {
+      body = o.contentBuffer;
+    } else if (typeof o.contentStr === 'string') {
+      body = Buffer.from(o.contentStr, 'latin1');
+    } else {
+      body = Buffer.alloc(0);
+    }
+    const footer = Buffer.from('\nendobj\n', 'latin1');
+    const chunk = Buffer.concat([header, body, footer]);
+    chunks.push(chunk);
+    pos += chunk.length;
+  }
+  const xrefPos = pos;
+  const xref = _buildXrefSorted(newObjs);
+  const trailer = 'trailer\n<< /Size ' + size + ' /Root ' + rootRef + ' /Prev ' + prevXref + ' >>\nstartxref\n' + xrefPos + '\n%%EOF\n';
+  return Buffer.concat([baseBuf, Buffer.concat(chunks), Buffer.from(xref + trailer, 'latin1')]);
+}
+
+/**
+ * PDF’te AcroForm yoksa oluşturur; boş /Sig alanı yoksa ekler.
+ * Ayrıca:
+ *  - AcroForm’a /SigFlags 3,
+ *  - Boş /Sig field + görünmez Widget (/Parent=field, /P=page),
+ *  - 1. sayfanın /Annots’una widget referansı eklenir (gerçek /Page objesi!).
+ */
+function ensureAcroFormAndEmptySigField(pdfBuffer, fieldName, options){
+  pdfBuffer = _requirePdfBuffer(pdfBuffer, 'pdfBuffer');
+  const opts = options || {};
+  const requestedName = (typeof fieldName === 'string' && fieldName.length > 0) ? fieldName : null;
+  const fieldLabel = requestedName || 'Sig1';
+  const requestedRect = Array.isArray(opts.rect) && opts.rect.length === 4 ? opts.rect.map((v) => Number(v) || 0) : null;
+  const hasPageIndex = typeof opts.pageIndex === 'number' && opts.pageIndex >= 0;
+  const requestedPageIndex = hasPageIndex ? Math.floor(opts.pageIndex) : null;
+
+  const meta = readLastTrailer(pdfBuffer);
+  const root = readObject(pdfBuffer, meta.rootObjNum);
+  if (!root) throw new Error('Root object not found');
+
+  const acroInfo = locateAcroForm(pdfBuffer, meta.rootObjNum);
+  const existingField = findEmptySignatureField(pdfBuffer, meta.rootObjNum, requestedName);
+
+  const updates = new Map();
+  let nextObj = meta.size;
+
+  let acroObjNum;
+  let acroDict = acroInfo ? acroInfo.dictStr : null;
+  let acroChanged = false;
+
+  let rootDict = root.dictStr;
+  let rootChanged = false;
+
+  if (acroInfo) {
+    acroObjNum = acroInfo.objNum;
+  } else {
+    acroObjNum = nextObj++;
+    acroDict = '<< /Type /AcroForm /Fields [] /SigFlags 3 >>';
+    acroChanged = true;
+    const updatedRoot = _injectKeyRef(rootDict, '/AcroForm', acroObjNum + ' 0 R');
+    if (updatedRoot !== rootDict) {
+      rootDict = updatedRoot;
+      rootChanged = true;
+    }
+  }
+
+  if (acroDict) {
+    const withType = _injectKeyRaw(acroDict, '/Type /AcroForm');
+    if (withType !== acroDict) {
+      acroDict = withType;
+      acroChanged = true;
+    }
+    const withFlags = _ensureSigFlags(acroDict);
+    if (withFlags !== acroDict) {
+      acroDict = withFlags;
+      acroChanged = true;
+    }
+  }
+
+  let fieldObjNum;
+  let widgetObjNum = null;
+  let widgetDictStr = null;
+  let fieldDictStr = null;
+  let pageObjNum = null;
+  let originalWidgetPage = null;
+
+  if (existingField) {
+    fieldObjNum = existingField.objNum;
+    fieldDictStr = existingField.dictStr;
+    const kids = _extractRefArray(fieldDictStr, '/Kids');
+    if (kids.length > 0) {
+      widgetObjNum = kids[0];
+      const widgetObj = readObject(pdfBuffer, widgetObjNum);
+      if (widgetObj && widgetObj.dictStr) {
+        widgetDictStr = widgetObj.dictStr;
+        const pageMatch = /\/P\s+(\d+)\s+0\s+R/.exec(widgetDictStr);
+        if (pageMatch) {
+          originalWidgetPage = parseInt(pageMatch[1], 10);
+          if (Number.isInteger(originalWidgetPage)) {
+            pageObjNum = originalWidgetPage;
+          }
+        }
+      }
+    }
+    if (!widgetObjNum) {
+      widgetObjNum = nextObj++;
+      widgetDictStr = '<< /Type /Annot /Subtype /Widget /FT /Sig /Rect [0 0 0 0] /F 132 /Parent ' + fieldObjNum + ' 0 R >>';
+      updates.set(widgetObjNum, { contentStr: widgetDictStr });
+      const updatedFieldDict = _appendUniqueRef(fieldDictStr || '<<>>', '/Kids', widgetObjNum);
+      if (updatedFieldDict !== fieldDictStr) {
+        fieldDictStr = updatedFieldDict;
+        updates.set(fieldObjNum, { contentStr: fieldDictStr });
+      }
+    }
+    const updatedAcro = _appendUniqueRef(acroDict || '<<>>', '/Fields', fieldObjNum);
+    if (updatedAcro !== acroDict) {
+      acroDict = updatedAcro;
+      acroChanged = true;
+    }
+  } else {
+    fieldObjNum = nextObj++;
+    widgetObjNum = nextObj++;
+    fieldDictStr = '<< /FT /Sig /T (' + fieldLabel + ') /Ff 0 /Kids [ ' + widgetObjNum + ' 0 R ] >>';
+    updates.set(fieldObjNum, { contentStr: fieldDictStr });
+
+    try {
+      pageObjNum = hasPageIndex ? findPageObjNumByIndex(pdfBuffer, requestedPageIndex) : findFirstPageObjNumSafe(pdfBuffer);
+    } catch (err) {
+      pageObjNum = _findFirstPageByScan(pdfBuffer);
+      if (!pageObjNum) throw err;
+    }
+    const pageObj = readObject(pdfBuffer, pageObjNum);
+    if (!pageObj || !/\/Type\s*\/Page\b/.test(pageObj.dictStr)) {
+      throw new Error('Resolved page is not /Type /Page');
+    }
+
+    widgetDictStr = '<< /Type /Annot /Subtype /Widget /FT /Sig /Rect [0 0 0 0] /F 132 /Parent ' + fieldObjNum + ' 0 R /P ' + pageObjNum + ' 0 R >>';
+    updates.set(widgetObjNum, { contentStr: widgetDictStr });
+
+    let pageDict = pageObj.dictStr;
+    const updatedPage = _appendUniqueRef(pageDict || '<<>>', '/Annots', widgetObjNum);
+    if (updatedPage !== pageDict) {
+      updates.set(pageObjNum, { contentStr: updatedPage });
+    }
+
+    const updatedAcro = _appendUniqueRef(acroDict || '<<>>', '/Fields', fieldObjNum);
+    if (updatedAcro !== acroDict) {
+      acroDict = updatedAcro;
+      acroChanged = true;
+    }
+  }
+
+  if (!widgetDictStr) {
+    const widgetObj = readObject(pdfBuffer, widgetObjNum);
+    widgetDictStr = widgetObj && widgetObj.dictStr ? widgetObj.dictStr : '<<>>';
+  }
+
+  const resolvePageObj = () => {
+    if (typeof pageObjNum === 'number' && pageObjNum >= 0) return pageObjNum;
+    if (hasPageIndex) {
+      try {
+        pageObjNum = findPageObjNumByIndex(pdfBuffer, requestedPageIndex);
+        return pageObjNum;
+      } catch (_err) {
+        // fallthrough
+      }
+    }
+    if (typeof originalWidgetPage === 'number' && originalWidgetPage >= 0) {
+      pageObjNum = originalWidgetPage;
+      return pageObjNum;
+    }
+    try {
+      pageObjNum = findFirstPageObjNumSafe(pdfBuffer);
+      return pageObjNum;
+    } catch (_err) {
+      pageObjNum = _findFirstPageByScan(pdfBuffer);
+      return pageObjNum;
+    }
+  };
+
+  const finalPageObj = resolvePageObj();
+
+  let appliedRect = null;
+  if (requestedRect) {
+    appliedRect = _normalizeRect(requestedRect);
+  } else {
+    const existingRect = _parseRect(widgetDictStr);
+    if (existingRect) appliedRect = _normalizeRect(existingRect);
+  }
+
+  const parentObjNum = (() => {
+    const existingParent = _extractRef(widgetDictStr, '/Parent');
+    if (typeof existingParent === 'number' && existingParent >= 0) return existingParent;
+    return fieldObjNum;
+  })();
+
+  const extras = _extractDictEntries(widgetDictStr || '<<>>').filter((entry) => {
+    const key = entry.key;
+    return !['/Type', '/Subtype', '/FT', '/Rect', '/F', '/Parent', '/P'].includes(key);
+  });
+
+  const targetPageObjNum = (typeof finalPageObj === 'number' && finalPageObj >= 0)
+    ? finalPageObj
+    : (typeof originalWidgetPage === 'number' && originalWidgetPage >= 0 ? originalWidgetPage : null);
+
+  widgetDictStr = _composeWidgetDict({
+    rect: Array.isArray(appliedRect) ? appliedRect : null,
+    parentObjNum,
+    pageObjNum: targetPageObjNum,
+    extras
+  });
+  updates.set(widgetObjNum, { contentStr: widgetDictStr });
+
+  if (typeof targetPageObjNum === 'number' && targetPageObjNum >= 0) {
+    const pageObj = readObject(pdfBuffer, targetPageObjNum);
+    if (pageObj && pageObj.dictStr) {
+      let pageDict = pageObj.dictStr;
+      const pageWithAnnot = _appendUniqueRef(pageDict, '/Annots', widgetObjNum);
+      if (pageWithAnnot !== pageDict) {
+        pageDict = pageWithAnnot;
+        updates.set(targetPageObjNum, { contentStr: pageDict });
+      }
+    }
+    if (typeof originalWidgetPage === 'number' && originalWidgetPage >= 0 && originalWidgetPage !== targetPageObjNum) {
+      const oldPageObj = readObject(pdfBuffer, originalWidgetPage);
+      if (oldPageObj && oldPageObj.dictStr) {
+        const cleaned = _removeRefFromArray(oldPageObj.dictStr, '/Annots', widgetObjNum);
+        if (cleaned !== oldPageObj.dictStr) {
+          updates.set(originalWidgetPage, { contentStr: cleaned });
+        }
+      }
+    }
+  }
+
+  if (acroChanged && typeof acroObjNum === 'number') {
+    updates.set(acroObjNum, { contentStr: acroDict });
+  }
+  if (rootChanged) {
+    updates.set(meta.rootObjNum, { contentStr: rootDict });
+  }
+
+  if (updates.size === 0) {
+    const rectOut = Array.isArray(appliedRect)
+      ? appliedRect
+      : (_normalizeRect(_parseRect(widgetDictStr)) || [0, 0, 0, 0]);
+    return {
+      pdf: pdfBuffer,
+      fieldObjNum,
+      widgetObjNum,
+      pageObjNum: typeof targetPageObjNum === 'number' ? targetPageObjNum : (typeof originalWidgetPage === 'number' ? originalWidgetPage : null),
+      rect: rectOut
+    };
+  }
+
+  const newObjs = [];
+  updates.forEach((value, key) => {
+    newObjs.push({ objNum: key, ...value });
+  });
+  const maxObjNum = newObjs.reduce((max, obj) => Math.max(max, obj.objNum), -Infinity);
+  const newSize = Math.max(meta.size, maxObjNum + 1);
+  const updatedPdf = _appendXrefTrailer(pdfBuffer, newObjs, { size: newSize, rootRef: meta.rootRef, prevXref: meta.startxref });
+  const rectOut = Array.isArray(appliedRect)
+    ? appliedRect
+    : (_normalizeRect(_parseRect(widgetDictStr)) || [0, 0, 0, 0]);
+
+  return {
+    pdf: updatedPdf,
+    fieldObjNum,
+    widgetObjNum,
+    pageObjNum: typeof targetPageObjNum === 'number' ? targetPageObjNum : (typeof originalWidgetPage === 'number' ? originalWidgetPage : null),
+    rect: rectOut
+  };
+}
+
+/* --------------------------- İmza yerleştirici sınıfı --------------------------- */
+
+class PDFPAdESWriter {
+  constructor(pdfBuffer){
+    this.pdf = _requirePdfBuffer(pdfBuffer, 'pdfBuffer');
+    const meta = readLastTrailer(this.pdf);
+    this.rootRef = meta.rootRef;
+    this.rootObjNum = meta.rootObjNum;
+    this.size = meta.size;
+    this.prevXref = meta.startxref;
+    this._ph = null;
+  }
+
+  /**
+   * subFilter:
+   *  - 'ETSI.CAdES.detached'  → PAdES-T imza (Type /Sig)
+   *  - 'ETSI.RFC3161'         → Belge Zaman Damgası (Type /Sig, SubFilter ETSI.RFC3161)
+   * fieldName: varsa o isimli /Sig alanı doldurulur; yoksa ilk boş alan
+   */
+  preparePlaceholder(opts){
+    opts = opts || {};
+    var subFilter = opts.subFilter || 'ETSI.CAdES.detached';
+    var placeholderHexLen = (typeof opts.placeholderHexLen === 'number') ? opts.placeholderHexLen : 120000;
+    if (placeholderHexLen < 2) {
+      throw new Error('placeholderHexLen must be at least 2.');
+    }
+    if (placeholderHexLen % 2 !== 0) {
+      placeholderHexLen += 1;
+    }
+    var fieldName = opts.fieldName || null;
+
+    const acro = locateAcroForm(this.pdf, this.rootObjNum);
+    if (!acro) throw new Error('/AcroForm not found. Provide at least one empty /Sig field.');
+    const field = findEmptySignatureField(this.pdf, this.rootObjNum, fieldName);
+    if (!field) throw new Error('Empty signature field not found (FT/Sig without /V).');
+
+    // Widget → /P (sayfa) referansını bul; imza sözlüğüne /P ekleyelim (doğrulamalı)
+    var pageRefStr = null;
+    const fieldObj = readObject(this.pdf, field.objNum);
+    if (fieldObj){
+      const kidM = /\/Kids\s*\[\s*(\d+)\s+0\s+R/.exec(fieldObj.dictStr);
+      if (kidM){
+        const wNum = parseInt(kidM[1],10);
+        const wObj = readObject(this.pdf, wNum);
+        if (wObj){
+          const pM = /\/P\s+(\d+)\s+0\s+R/.exec(wObj.dictStr);
+          if (pM) pageRefStr = pM[1] + ' 0 R';
+        }
+      }
+    }
+    if (pageRefStr) {
+      const mm = /(\d+)\s+0\s+R/.exec(pageRefStr);
+      if (mm) {
+        const pg = readObject(this.pdf, parseInt(mm[1],10));
+        if (!pg || !/\/Type\s*\/Page\b/.test(pg.dictStr)) {
+          pageRefStr = null;
+        }
+      } else {
+        pageRefStr = null;
+      }
+    }
+
+    const sigObjNum = this.size;
+    const fieldObjNum = field.objNum;
+    const placeholderHex = new Array(placeholderHexLen + 1).join('0');
+    const dateStr = this._pdfDate(new Date());
+    const BR = '0000000000 0000000000 0000000000 0000000000';
+
+    const pPart = pageRefStr ? (' /P ' + pageRefStr) : '';
+    const sigDict = '<< /Type /Sig /Filter /Adobe.PPKLite /SubFilter /' + subFilter + pPart +
+                    ' /ByteRange [' + BR + '] /Contents <' + placeholderHex + '> /M (' + dateStr + ') >>';
+
+    const fieldOrig = readObject(this.pdf, fieldObjNum);
+    const newFieldDictStr = this._injectV(fieldOrig.dictStr, sigObjNum + ' 0 R');
+
+    const baseLen = this.pdf.length;
+    const appendedParts = [];
+    const xrefObjs = [];
+    let offsetCursor = baseLen;
+
+    const pushObj = (objNum, contentStr) => {
+      const objStr = objNum + ' 0 obj\n' + contentStr + '\nendobj\n';
+      const buf = Buffer.from(objStr, 'latin1');
+      appendedParts.push(buf);
+      xrefObjs.push({ objNum, offset: offsetCursor });
+      offsetCursor += buf.length;
+    };
+
+    pushObj(sigObjNum, sigDict);
+    pushObj(fieldObjNum, newFieldDictStr);
+
+    if (subFilter === 'ETSI.RFC3161') {
+      const rootObj = readObject(this.pdf, this.rootObjNum);
+      if (!rootObj || !rootObj.dictStr) {
+        throw new Error('Root object not found while preparing DocTimeStamp placeholder.');
+      }
+      const docTsRef = sigObjNum + ' 0 R';
+      const permsInfo = _ensureDocTimeStampPerms(this.pdf, rootObj.dictStr, docTsRef);
+      if (permsInfo.rootChanged) {
+        pushObj(this.rootObjNum, permsInfo.rootDict);
+      }
+      if (Array.isArray(permsInfo.extraObjs) && permsInfo.extraObjs.length) {
+        permsInfo.extraObjs.forEach((extra) => {
+          pushObj(extra.objNum, extra.contentStr);
+        });
+      }
+    }
+
+    const appended = Buffer.concat(appendedParts);
+    const xrefPos = baseLen + appended.length;
+    const xref = _buildXrefSorted(xrefObjs);
+
+    const maxObjNum = xrefObjs.length > 0
+      ? xrefObjs.reduce((max, obj) => Math.max(max, obj.objNum), -Infinity)
+      : (this.size - 1);
+    const newSize = Math.max(this.size, maxObjNum + 1);
+    const trailer = 'trailer\n<< /Size ' + newSize + ' /Root ' + this.rootRef + ' /Prev ' + this.prevXref + ' >>\nstartxref\n' + xrefPos + '\n%%EOF\n';
+
+    var draft = Buffer.concat([this.pdf, appended, Buffer.from(xref + trailer, 'latin1')]);
+
+    const spans = this._locateNewSigSpans(draft, sigObjNum);
+    const contentsStart = spans.contentsStart;
+    const contentsEnd   = spans.contentsEnd;
+    const brNumsStart   = spans.brNumsStart;
+    const lessThanPos   = spans.lessThanPos;
+    const greaterThanPos = spans.greaterThanPos;
+
+    const beforeLen = lessThanPos - 0;
+    const afterStart = greaterThanPos + 1;
+    const afterLen = draft.length - afterStart;
+
+    const brText = this._p10(0) + ' ' + this._p10(beforeLen) + ' ' + this._p10(afterStart) + ' ' + this._p10(afterLen);
+    draft = this._patchByteRange(draft, brNumsStart, brText);
+
+    this.pdf = draft;
+    this._ph = {
+      sigObjNum: sigObjNum,
+      fieldObjNum: fieldObjNum,
+      contentsStart: contentsStart,
+      contentsEnd: contentsEnd,
+      lessThanPos: lessThanPos,
+      greaterThanPos: greaterThanPos,
+      afterStart: afterStart,
+      placeholderHexLen: placeholderHexLen
+    };
+    return {
+      sigObjNum: sigObjNum,
+      fieldObjNum: fieldObjNum,
+      subFilter: subFilter,
+      placeholderHexLen: placeholderHexLen,
+      byteRange: [0, beforeLen, afterStart, afterLen]
+    };
+  }
+
+  prepareDocumentTimeStampPlaceholder(opts){
+    opts = opts || {};
+    var placeholderHexLen = (typeof opts.placeholderHexLen === 'number') ? opts.placeholderHexLen : 64000;
+
+    if (placeholderHexLen < 2) {
+      throw new Error('placeholderHexLen must be at least 2.');
+    }
+    if (placeholderHexLen % 2 !== 0) {
+      placeholderHexLen += 1;
+    }
+
+    let nextObjNum = this.size;
+    const allocateObjNum = () => nextObjNum++;
+
+    const docTsObjNum = allocateObjNum();
+    let pageRefStr = null;
+    try {
+      const firstPage = findFirstPageObjNumSafe(this.pdf);
+      if (typeof firstPage === 'number' && firstPage >= 0) {
+        pageRefStr = firstPage + ' 0 R';
+      }
+    } catch (err) {
+      // ignore — /P anahtarı zorunlu değil, bulamazsak eklemeyelim
+      pageRefStr = null;
+    }
+
+    const placeholderHex = new Array(placeholderHexLen + 1).join('0');
+    const dateStr = this._pdfDate(new Date());
+    const BR = '0000000000 0000000000 0000000000 0000000000';
+    const pPart = pageRefStr ? (' /P ' + pageRefStr) : '';
+    const sigDict = '<< /Type /Sig /Filter /Adobe.PPKLite /SubFilter /ETSI.RFC3161' + pPart +
+                    ' /ByteRange [' + BR + '] /Contents <' + placeholderHex + '> /M (' + dateStr + ') >>';
+
+    const rootObj = readObject(this.pdf, this.rootObjNum);
+    if (!rootObj || !rootObj.dictStr) {
+      throw new Error('Root object not found while preparing DocTimeStamp placeholder.');
+    }
+
+    const docTsRef = docTsObjNum + ' 0 R';
+    const permsInfo = _ensureDocTimeStampPerms(this.pdf, rootObj.dictStr, docTsRef);
+
+    const acroInfo = _ensureDocTimeStampAcroForm(this.pdf, permsInfo.rootDict, allocateObjNum, {
+      docTsRef,
+      pageRefStr,
+      fieldName: opts.fieldName
+    });
+
+    const newObjs = [{ objNum: docTsObjNum, contentStr: sigDict }];
+    if (permsInfo.rootChanged || acroInfo.rootChanged) {
+      newObjs.push({ objNum: this.rootObjNum, contentStr: acroInfo.rootDict });
+    }
+    if (Array.isArray(permsInfo.extraObjs) && permsInfo.extraObjs.length) {
+      Array.prototype.push.apply(newObjs, permsInfo.extraObjs);
+    }
+    if (Array.isArray(acroInfo.extraObjs) && acroInfo.extraObjs.length) {
+      Array.prototype.push.apply(newObjs, acroInfo.extraObjs);
+    }
+
+    const newSize = Math.max(this.size, nextObjNum);
+
+    const draft = _appendXrefTrailer(this.pdf, newObjs, {
+      size: newSize,
+      rootRef: this.rootRef,
+      prevXref: this.prevXref
+    });
+
+    const spans = this._locateNewSigSpans(draft, docTsObjNum);
+    const contentsStart = spans.contentsStart;
+    const contentsEnd   = spans.contentsEnd;
+    const brNumsStart   = spans.brNumsStart;
+    const lessThanPos   = spans.lessThanPos;
+    const greaterThanPos = spans.greaterThanPos;
+
+    const beforeLen = lessThanPos - 0;
+    const afterStart = greaterThanPos + 1;
+    const afterLen = draft.length - afterStart;
+
+    const brText = this._p10(0) + ' ' + this._p10(beforeLen) + ' ' + this._p10(afterStart) + ' ' + this._p10(afterLen);
+    const patched = this._patchByteRange(draft, brNumsStart, brText);
+
+    this.pdf = patched;
+    this._ph = {
+      sigObjNum: docTsObjNum,
+      fieldObjNum: null,
+      contentsStart: contentsStart,
+      contentsEnd: contentsEnd,
+      lessThanPos: lessThanPos,
+      greaterThanPos: greaterThanPos,
+      afterStart: afterStart,
+      placeholderHexLen: placeholderHexLen
+    };
+    return {
+      sigObjNum: docTsObjNum,
+      fieldObjNum: null,
+      subFilter: 'ETSI.RFC3161',
+      placeholderHexLen: placeholderHexLen,
+      byteRange: [0, beforeLen, afterStart, afterLen]
+    };
+  }
+
+  computeByteRangeHash(algo){
+    if (!algo) algo = 'sha256';
+    if (!this._ph) throw new Error('call preparePlaceholder() first');
+    const h = crypto.createHash(algo);
+    const a = 0;
+    const b = this._ph.lessThanPos;
+    const c = this._ph.afterStart;
+    const d = this.pdf.length - this._ph.afterStart;
+    h.update(this.pdf.slice(a, a + b));
+    h.update(this.pdf.slice(c, c + d));
+    return h.digest();
+  }
+
+  injectCMS(cmsDer){
+    if (!this._ph) throw new Error('call preparePlaceholder() first');
+    const dataHexRaw = Buffer.isBuffer(cmsDer) ? cmsDer.toString('hex') : String(cmsDer).replace(/\s+/g,'');
+    const dataHex = dataHexRaw.toUpperCase();
+    const capacity = (this._ph.contentsEnd - this._ph.contentsStart + 1);
+    if (dataHex.length > capacity) throw new Error('/Contents capacity too small. Need hex ' + dataHex.length + ', have ' + capacity);
+    const padded = dataHex + new Array(capacity - dataHex.length + 1).join('0');
+    const before = this.pdf.slice(0, this._ph.contentsStart);
+    const after  = this.pdf.slice(this._ph.contentsEnd + 1);
+    this.pdf = Buffer.concat([before, Buffer.from(padded, 'latin1'), after]);
+  }
+
+  toBuffer(){ return this.pdf; }
+
+  /* ----------------------------- iç yardımcılar ----------------------------- */
+
+  _injectV(dictStr, sigRef){
+    if (/\/V\s+\d+\s+0\s+R/.test(dictStr)) return dictStr;
+    return dictStr.replace(/>>\s*$/, ' /V ' + sigRef + ' >>');
+  }
+  _p10(n){ return String(n).padStart(10,'0'); }
+  _pdfDate(d){
+    function pad(x){ return String(x).padStart(2,'0'); }
+    return 'D:' + d.getUTCFullYear() + pad(d.getUTCMonth()+1) + pad(d.getUTCDate()) +
+           pad(d.getUTCHours()) + pad(d.getUTCMinutes()) + pad(d.getUTCSeconds()) + 'Z';
+  }
+
+  _locateNewSigSpans(buf, sigObjNum){
+    const s = buf.toString('latin1');
+    const pat = sigObjNum + '\\s+0\\s+obj\\s*<<[\\s\\S]*?>>\\s*endobj';
+    const reObj = new RegExp(pat);
+    const m = reObj.exec(s); if (!m) throw new Error('signature object not found');
+    const objStr = m[0]; const base = m.index;
+
+    const mc = /\/Contents\s*<([\s\S]*?)>/.exec(objStr);
+    if (!mc) throw new Error('/Contents placeholder missing');
+    const rel = objStr.slice(mc.index);
+    const ltOffset = rel.indexOf('<');
+    if (ltOffset < 0) throw new Error('/Contents opening < not found');
+    const gtOffset = rel.indexOf('>', ltOffset);
+    if (gtOffset < 0) throw new Error('/Contents closing > not found');
+    const lessThanPos = base + mc.index + ltOffset;
+    const greaterThanPos = base + mc.index + gtOffset;
+    const cStartInObj = lessThanPos + 1 - base;
+    const inside = mc[1].replace(/[\s\r\n]/g,'');
+    const cEndInObj   = cStartInObj + inside.length;
+
+    const mbr = /\/ByteRange\s*\[\s*0{10}\s+0{10}\s+0{10}\s+0{10}\s*\]/.exec(objStr);
+    if (!mbr) throw new Error('/ByteRange placeholder missing');
+    const brNumsStart = mbr.index + objStr.slice(mbr.index).indexOf('[') + 1;
+
+    return {
+      contentsStart: base + cStartInObj,
+      contentsEnd: base + cEndInObj - 1,
+      brNumsStart: base + brNumsStart,
+      lessThanPos: lessThanPos,
+      greaterThanPos: greaterThanPos
+    };
+  }
+
+  _patchByteRange(buf, brNumsStart, text){
+    if (!/^\d{10}\s+\d{10}\s+\d{10}\s+\d{10}$/.test(text)) throw new Error('BR text must be 4x 10-digit ints');
+    const before = buf.slice(0, brNumsStart);
+    const after  = buf.slice(brNumsStart + text.length);
+    return Buffer.concat([before, Buffer.from(text, 'latin1'), after]);
+  }
+}
+
+function applyVisibleSignatureAppearance(pdfBuffer, options){
+  if (!options || typeof options !== 'object') throw new Error('options required');
+  const { widgetObjNum, pageObjNum = null, rect, pngBuffer, appearanceName, parentObjNum = null } = options;
+  if (!Buffer.isBuffer(pngBuffer)) throw new Error('pngBuffer must be Buffer');
+  if (typeof widgetObjNum !== 'number') throw new Error('widgetObjNum must be a number');
+  pdfBuffer = _requirePdfBuffer(pdfBuffer, 'pdfBuffer');
+  const rectArr = Array.isArray(rect) && rect.length === 4 ? rect.map((v) => Number(v) || 0) : null;
+  if (!rectArr) throw new Error('rect must be an array of 4 numbers');
+  const normalizedRect = _normalizeRect(rectArr);
+
+  const png = parsePng(pngBuffer);
+  const meta = readLastTrailer(pdfBuffer);
+  let nextObj = meta.size;
+
+  const imageObjNum = nextObj++;
+  let smaskObjNum = null;
+  const newObjs = [];
+
+  const colorCompressed = zlib.deflateSync(png.pixelData);
+  const imageDictParts = [
+    '/Type /XObject',
+    '/Subtype /Image',
+    '/Width ' + png.width,
+    '/Height ' + png.height,
+    '/ColorSpace /' + png.colorSpace,
+    '/BitsPerComponent ' + png.bitDepth,
+    '/Filter /FlateDecode',
+    '/Length ' + colorCompressed.length
+  ];
+  if (png.alphaData) {
+    smaskObjNum = nextObj++;
+    imageDictParts.push('/SMask ' + smaskObjNum + ' 0 R');
+  }
+  const imageHeader = '<< ' + imageDictParts.join(' ') + ' >>\nstream\n';
+  const imageBuffer = Buffer.concat([Buffer.from(imageHeader, 'latin1'), colorCompressed, Buffer.from('\nendstream', 'latin1')]);
+  newObjs.push({ objNum: imageObjNum, contentBuffer: imageBuffer });
+
+  if (png.alphaData) {
+    const alphaCompressed = zlib.deflateSync(png.alphaData);
+    const smaskParts = [
+      '/Type /XObject',
+      '/Subtype /Image',
+      '/Width ' + png.width,
+      '/Height ' + png.height,
+      '/ColorSpace /DeviceGray',
+      '/BitsPerComponent 8',
+      '/Filter /FlateDecode',
+      '/Length ' + alphaCompressed.length
+    ];
+    const smaskHeader = '<< ' + smaskParts.join(' ') + ' >>\nstream\n';
+    const smaskBuffer = Buffer.concat([Buffer.from(smaskHeader, 'latin1'), alphaCompressed, Buffer.from('\nendstream', 'latin1')]);
+    newObjs.push({ objNum: smaskObjNum, contentBuffer: smaskBuffer });
+  }
+
+  const rectWidth = normalizedRect[2] - normalizedRect[0];
+  const rectHeight = normalizedRect[3] - normalizedRect[1];
+  const appearanceWidth = Math.abs(rectWidth);
+  const appearanceHeight = Math.abs(rectHeight);
+  if (appearanceWidth === 0 || appearanceHeight === 0) {
+    throw new Error('visible signature rect must have non-zero width and height');
+  }
+
+  const rawName = typeof appearanceName === 'string' && appearanceName.length > 0 ? appearanceName : 'ImStamp';
+  const sanitized = rawName.replace(/^\//, '').replace(/[^A-Za-z0-9]/g, '') || 'ImStamp';
+  const nameToken = '/' + sanitized;
+
+  const naturalWidth = png.width || 1;
+  const naturalHeight = png.height || 1;
+  const scaleX = appearanceWidth / naturalWidth;
+  const scaleY = appearanceHeight / naturalHeight;
+  const uniformScale = Math.min(scaleX, scaleY);
+  const drawWidth = naturalWidth * uniformScale;
+  const drawHeight = naturalHeight * uniformScale;
+  const offsetX = (appearanceWidth - drawWidth) / 2;
+  const offsetY = (appearanceHeight - drawHeight) / 2;
+
+  const appearanceBodyLines = [
+    'q',
+    _formatPdfNumber(drawWidth) + ' 0 0 ' + _formatPdfNumber(drawHeight) + ' ' +
+      _formatPdfNumber(offsetX) + ' ' + _formatPdfNumber(offsetY) + ' cm',
+    nameToken + ' Do',
+    'Q'
+  ];
+  const appearanceBody = Buffer.from(appearanceBodyLines.join('\n') + '\n', 'latin1');
+  const appearanceDictParts = [
+    '/Type /XObject',
+    '/Subtype /Form',
+    '/FormType 1',
+    '/BBox [0 0 ' + _formatPdfNumber(appearanceWidth) + ' ' + _formatPdfNumber(appearanceHeight) + ']',
+    '/Resources << /XObject << ' + nameToken + ' ' + imageObjNum + ' 0 R >> >>',
+    '/Length ' + appearanceBody.length
+  ];
+  const appearanceHeader = '<< ' + appearanceDictParts.join(' ') + ' >>\nstream\n';
+  const appearanceBuffer = Buffer.concat([Buffer.from(appearanceHeader, 'latin1'), appearanceBody, Buffer.from('\nendstream', 'latin1')]);
+  const appearanceObjNum = nextObj++;
+  newObjs.push({ objNum: appearanceObjNum, contentBuffer: appearanceBuffer });
+
+  const widgetObj = readObject(pdfBuffer, widgetObjNum);
+  if (!widgetObj || !widgetObj.dictStr) throw new Error('Widget object not found');
+  const existingParent = _extractRef(widgetObj.dictStr, '/Parent');
+  const existingPage = _extractRef(widgetObj.dictStr, '/P');
+  const extras = _extractDictEntries(widgetObj.dictStr).filter((entry) => {
+    return !['/Type', '/Subtype', '/FT', '/Rect', '/F', '/Parent', '/P', '/AP', '/AS'].includes(entry.key);
+  });
+  const normalizedWidget = _composeWidgetDict({
+    rect: normalizedRect,
+    parentObjNum: typeof parentObjNum === 'number' && parentObjNum >= 0
+      ? parentObjNum
+      : (typeof existingParent === 'number' ? existingParent : null),
+    pageObjNum: typeof pageObjNum === 'number' && pageObjNum >= 0
+      ? pageObjNum
+      : (typeof existingPage === 'number' ? existingPage : null),
+    extras
+  });
+  let widgetDict = normalizedWidget.replace(/>>\s*$/, '');
+  if (!/\/Parent\s+\d+\s+0\s+R/.test(widgetDict) && typeof existingParent === 'number' && existingParent >= 0) {
+    widgetDict += ' /Parent ' + existingParent + ' 0 R';
+  }
+  if (typeof pageObjNum === 'number' && pageObjNum >= 0 && !/\/P\s+\d+\s+0\s+R/.test(widgetDict)) {
+    widgetDict += ' /P ' + pageObjNum + ' 0 R';
+  }
+  widgetDict += ' /AP << /N ' + appearanceObjNum + ' 0 R >>';
+  widgetDict += ' /AS /N';
+  widgetDict += ' >>';
+  newObjs.push({ objNum: widgetObjNum, contentStr: widgetDict });
+
+  const maxObjNum = newObjs.reduce((max, obj) => Math.max(max, obj.objNum), -Infinity);
+  const newSize = Math.max(meta.size, maxObjNum + 1);
+  const updatedPdf = _appendXrefTrailer(pdfBuffer, newObjs, { size: newSize, rootRef: meta.rootRef, prevXref: meta.startxref });
+
+  return {
+    pdf: updatedPdf,
+    appearanceObjNum,
+    imageObjNum,
+    smaskObjNum,
+    widgetObjNum
+  };
+}
+
+/* ------------------------------ AcroForm lookup ------------------------------ */
+
+function locateAcroForm(pdf, rootObjNum){
+  const root = readObject(pdf, rootObjNum);
+  if (!root) return null;
+  const acroRef = /\/AcroForm\s+(\d+)\s+0\s+R/.exec(root.dictStr);
+  if (!acroRef) return null;
+  const acroNum = parseInt(acroRef[1],10);
+  const acroObj = readObject(pdf, acroNum);
+  if (!acroObj) return null;
+  return { objNum: acroNum, dictStr: acroObj.dictStr };
+}
+function listFields(acroFormDictStr){
+  const m = /\/Fields\s*\[\s*([^\]]*)\]/.exec(acroFormDictStr);
+  if (!m) return [];
+  const arr = [];
+  const re = /(\d+)\s+0\s+R/g;
+  var mm;
+  while ((mm = re.exec(m[1])) !== null){ arr.push(parseInt(mm[1],10)); }
+  return arr;
+}
+function findEmptySignatureField(pdf, rootObjNum, fieldName){
+  const acro = locateAcroForm(pdf, rootObjNum);
+  if (!acro) return null;
+  const refs = listFields(acro.dictStr);
+  for (var i=0; i<refs.length; i++){
+    const n = refs[i];
+    const f = readObject(pdf, n);
+    if (!f) continue;
+    if (!/\/FT\s*\/Sig/.test(f.dictStr)) continue;
+    if (/\/V\s+\d+\s+0\s+R/.test(f.dictStr)) continue;
+    if (fieldName) {
+      const nameM = /\/T\s*\((.*?)\)/.exec(f.dictStr);
+      if (!nameM || nameM[1] !== fieldName) continue;
+    }
+    return { objNum: n, dictStr: f.dictStr };
+  }
+  return null;
+}
+
+function applyVisibleSignatureStamp({ pdfBuffer, fieldName, rect, pageIndex = null, stampBuffer }){
+  if (!Buffer.isBuffer(pdfBuffer)) throw new Error('pdfBuffer must be Buffer');
+  if (!Buffer.isBuffer(stampBuffer)) throw new Error('stampBuffer must be Buffer');
+
+  let normalizedRect;
+  if (Array.isArray(rect)) {
+    if (rect.length !== 4) throw new Error('visible signature rect must have 4 elements');
+    normalizedRect = rect.map(Number);
+  } else if (rect && typeof rect === 'object') {
+    const { x, y, width, height } = rect;
+    if (![x, y, width, height].every((v) => typeof v === 'number' && Number.isFinite(v))) {
+      throw new Error('visible signature rect object must have finite x, y, width, height');
+    }
+    normalizedRect = [x, y, x + width, y + height];
+  } else {
+    throw new Error('visible signature rect must be an array [llx,lly,urx,ury] or an object {x,y,width,height}');
+  }
+  if (normalizedRect.some((n) => !Number.isFinite(n))) throw new Error('rect values must be finite numbers');
+  const [llx, lly, urx, ury] = normalizedRect;
+  if (urx <= llx || ury <= lly) throw new Error('rect must have positive width and height');
+
+  const width = urx - llx;
+  const height = ury - lly;
+
+  const meta = readLastTrailer(pdfBuffer);
+  const targetFieldName = (typeof fieldName === 'string' && fieldName.length > 0) ? fieldName : null;
+  const field = findEmptySignatureField(pdfBuffer, meta.rootObjNum, targetFieldName);
+  if (!field) throw new Error('Signature field not found or already contains a value');
+
+  const resolveWidgetObjNum = () => {
+    const kidsMatch = /\/Kids\s*\[([^\]]+)\]/.exec(field.dictStr);
+    if (kidsMatch) {
+      const widgetMatch = /(\d+)\s+0\s+R/.exec(kidsMatch[1]);
+      if (widgetMatch) return parseInt(widgetMatch[1], 10);
+    }
+    const fieldObj = readObject(pdfBuffer, field.objNum);
+    if (fieldObj && /\/Subtype\s*\/Widget\b/.test(fieldObj.dictStr)) {
+      return field.objNum;
+    }
+    return null;
+  };
+
+  const widgetObjNum = resolveWidgetObjNum();
+  if (!widgetObjNum) throw new Error('Signature widget annotation not found');
+
+  const widgetObj = readObject(pdfBuffer, widgetObjNum);
+  if (!widgetObj || !widgetObj.dictStr) throw new Error('Signature widget object missing');
+  let widgetDict = widgetObj.dictStr;
+
+  let pageRef = null;
+  const existingPageMatch = /\/P\s+(\d+)\s+0\s+R/.exec(widgetDict);
+  if (existingPageMatch) pageRef = existingPageMatch[1] + ' 0 R';
+
+  const requestedPageIndex = (pageIndex === null || pageIndex === undefined) ? null : pageIndex;
+  if (requestedPageIndex != null) {
+    if (!Number.isInteger(requestedPageIndex) || requestedPageIndex < 0) {
+      throw new Error('pageIndex must be a non-negative integer');
+    }
+    const pageObjNum = findPageObjNumByIndex(pdfBuffer, requestedPageIndex);
+    if (pageObjNum == null) throw new Error('Requested page index out of range for visible signature');
+    pageRef = pageObjNum + ' 0 R';
+  } else if (!pageRef) {
+    const fallbackPage = findPageObjNumByIndex(pdfBuffer, 0);
+    if (fallbackPage == null) throw new Error('Unable to locate any page for visible signature');
+    pageRef = fallbackPage + ' 0 R';
+  }
+
+  const png = parsePng(stampBuffer);
+  const imageData = zlib.deflateSync(png.pixelData);
+  const alphaData = png.alphaData ? zlib.deflateSync(png.alphaData) : null;
+
+  const state = getPdfState(pdfBuffer);
+  const xrefKeys = Array.from(state.xrefMap.keys());
+  const maxExisting = xrefKeys.length ? Math.max(...xrefKeys) : (meta.size - 1);
+  let nextObjNum = Math.max(meta.size, maxExisting + 1);
+
+  const newObjs = [];
+  let smaskObjNum = null;
+  if (alphaData) {
+    smaskObjNum = nextObjNum++;
+    const smaskDict = '<< /Type /XObject /Subtype /Image /Width ' + png.width + ' /Height ' + png.height + ' /ColorSpace /DeviceGray /BitsPerComponent 8 /Decode [0 1] /Filter /FlateDecode /Length ' + alphaData.length + ' >>';
+    const smaskStream = smaskDict + '\nstream\n' + alphaData.toString('latin1') + '\nendstream';
+    newObjs.push({ objNum: smaskObjNum, contentStr: smaskStream });
+  }
+
+  const imageObjNum = nextObjNum++;
+  let imageDict = '<< /Type /XObject /Subtype /Image /Width ' + png.width + ' /Height ' + png.height + ' /ColorSpace /' + png.colorSpace + ' /BitsPerComponent ' + png.bitDepth + ' /Filter /FlateDecode /Length ' + imageData.length;
+  if (smaskObjNum) imageDict += ' /SMask ' + smaskObjNum + ' 0 R';
+  imageDict += ' >>';
+  const imageStream = imageDict + '\nstream\n' + imageData.toString('latin1') + '\nendstream';
+  newObjs.push({ objNum: imageObjNum, contentStr: imageStream });
+
+  const appearanceObjNum = nextObjNum++;
+  const rectWidthStr = _formatPdfNumber(width);
+  const rectHeightStr = _formatPdfNumber(height);
+  const appearanceContent = Buffer.from('q ' + rectWidthStr + ' 0 0 ' + rectHeightStr + ' 0 0 cm /Im1 Do Q', 'latin1');
+  const appearanceDict = '<< /Type /XObject /Subtype /Form /FormType 1 /BBox [0 0 ' + rectWidthStr + ' ' + rectHeightStr + '] /Resources << /XObject << /Im1 ' + imageObjNum + ' 0 R >> >> /Length ' + appearanceContent.length + ' >>';
+  const appearanceStream = appearanceDict + '\nstream\n' + appearanceContent.toString('latin1') + '\nendstream';
+  newObjs.push({ objNum: appearanceObjNum, contentStr: appearanceStream });
+
+  widgetDict = _injectKeyRaw(widgetDict, '/Type /Annot');
+  widgetDict = _injectKeyRaw(widgetDict, '/Subtype /Widget');
+  widgetDict = _replaceOrAppend(widgetDict, /\/Rect\s*\[[^\]]*\]/, '/Rect [' + normalizedRect.map(_formatPdfNumber).join(' ') + ']');
+  widgetDict = _replaceOrAppend(widgetDict, /\/P\s+\d+\s+0\s+R/, '/P ' + pageRef);
+  widgetDict = _replaceOrAppend(widgetDict, /\/F\s+\d+/, '/F 4');
+  widgetDict = _replaceOrAppend(widgetDict, /\/AP\s*<<[\s\S]*?>>/, '/AP << /N ' + appearanceObjNum + ' 0 R >>');
+  if (!/\/AP\s*<<[\s\S]*?>>/.test(widgetDict)) {
+    widgetDict = widgetDict.replace(/>>\s*$/, ' /AP << /N ' + appearanceObjNum + ' 0 R >> >>');
+  }
+  if (!/\/P\s+\d+\s+0\s+R/.test(widgetDict)) {
+    widgetDict = widgetDict.replace(/>>\s*$/, ' /P ' + pageRef + ' >>');
+  }
+  if (!/\/F\s+\d+/.test(widgetDict)) {
+    widgetDict = widgetDict.replace(/>>\s*$/, ' /F 4 >>');
+  }
+  if (!/\/Rect\s*\[/.test(widgetDict)) {
+    widgetDict = widgetDict.replace(/>>\s*$/, ' /Rect [' + normalizedRect.map(_formatPdfNumber).join(' ') + '] >>');
+  }
+
+  newObjs.push({ objNum: widgetObjNum, contentStr: widgetDict });
+
+  const highestObj = newObjs.reduce((max, o) => Math.max(max, o.objNum), maxExisting);
+  const newSize = Math.max(meta.size, highestObj + 1);
+
+  return _appendXrefTrailer(pdfBuffer, newObjs, {
+    size: newSize,
+    rootRef: meta.rootRef,
+    prevXref: meta.startxref
+  });
+}
+
+/* --------------------------------- exports --------------------------------- */
+
+module.exports = {
+  PDFPAdESWriter,
+  ensureAcroFormAndEmptySigField,
+  applyVisibleSignatureAppearance,
+  readLastTrailer,
+  readObject
+};