// stamp_engine_v_final_1280.js
// - finalW: 1280
// - leftW: 560 (yazı/logo bölümü)
// - rightW: 720 (barcode bölümü)
// - increased barcode stroke thickness (moduleW >= 2)
// - reduced quiet zones (quietX = 6)

const fs = require("fs");
const zlib = require("zlib");

const TURKISH_LOCALE = "tr-TR";

/* ---------- helpers ---------- */
function normalizeUpperTR(value) {
  if (typeof value !== "string") return "";
  const n = value.normalize("NFC");
  try { return n.toLocaleUpperCase(TURKISH_LOCALE).trim(); }
  catch { return n.toUpperCase().trim(); }
}
function u16(buf, off) { return (buf[off] << 8) | buf[off+1]; }
function i16(buf, off) { const v=u16(buf,off); return (v&0x8000)? v-0x10000 : v; }
function u32(buf, off) { return (buf[off]*0x1000000)+((buf[off+1]<<16)|(buf[off+2]<<8)|buf[off+3]); }

/* ---------- TTF parsing (same robust parser) ---------- */
function parseTTF(ttf){
  const numTables=u16(ttf,4);
  let off=12;
  const tables={};
  for(let i=0;i<numTables;i++){
    const tag=ttf.slice(off,off+4).toString("ascii");
    const toff=u32(ttf,off+8);
    const tlen=u32(ttf,off+12);
    tables[tag]={offset:toff,length:tlen};
    off+=16;
  }
  const headOff=tables['head'].offset;
  const unitsPerEm=u16(ttf,headOff+18);
  const indexToLocFormat=i16(ttf,headOff+50);

  const hheaOff=tables['hhea'].offset;
  const numberOfHMetrics=u16(ttf,hheaOff+34);

  const maxpOff=tables['maxp'].offset;

  const hmtxOff=tables['hmtx'].offset;
  function getHMetric(glyphIndex){
    const mc=numberOfHMetrics;
    if(glyphIndex<mc){
      const aw=u16(ttf,hmtxOff+glyphIndex*4);
      const lsb=i16(ttf,hmtxOff+glyphIndex*4+2);
      return {advanceWidth:aw, lsb};
    } else {
      const base=hmtxOff+(mc-1)*4;
      const aw=u16(ttf,base);
      const lsb=i16(ttf,hmtxOff+mc*4+(glyphIndex-mc)*2);
      return {advanceWidth:aw, lsb};
    }
  }

  const cmapOff=tables['cmap'].offset;
  const cmapNumTable=u16(ttf,cmapOff+2);

  function findFormat4Offset(){
    function scan(fn){
      for(let i=0;i<cmapNumTable;i++){
        const pid=u16(ttf,cmapOff+4+i*8);
        const eid=u16(ttf,cmapOff+4+i*8+2);
        const subOffRel=u32(ttf,cmapOff+4+i*8+4);
        const tableStart=cmapOff+subOffRel;
        const fmt=u16(ttf,tableStart);
        if(fmt===4 && fn(pid,eid)) return tableStart;
      }
      return null;
    }
    return scan((p,e)=>p===3&&(e===1||e===10)) ?? scan((p,_e)=>p===0);
  }

  const cmapFormat4Off=findFormat4Offset();
  if(cmapFormat4Off==null) throw new Error("cmap format4 yok.");

  function glyphIndexForCodePoint(code){
    const segCountX2=u16(ttf,cmapFormat4Off+6);
    const segCount=segCountX2/2;
    const endCountOff=cmapFormat4Off+14;
    const startCountOff=endCountOff+segCount*2+2;
    const idDeltaOff=startCountOff+segCount*2;
    const idRangeOffOff=idDeltaOff+segCount*2;

    for(let s=0;s<segCount;s++){
      const endCode=u16(ttf,endCountOff+s*2);
      const startCode=u16(ttf,startCountOff+s*2);
      if(code>=startCode && code<=endCode){
        const idDelta=i16(ttf,idDeltaOff+s*2);
        const idRangeOff=u16(ttf,idRangeOffOff+s*2);
        if(idRangeOff===0) return (code+idDelta)&0xFFFF;
        const roff=idRangeOffOff + s*2 + idRangeOff + (code-startCode)*2;
        return u16(ttf,roff) || 0;
      }
    }
    return 0;
  }

  const locaOff=tables['loca'].offset;
  const glyfOff=tables['glyf'].offset;
  function glyphOffsetAndLength(glyphIndex){
    if(indexToLocFormat===0){
      const off1=u16(ttf,locaOff+glyphIndex*2)*2;
      const off2=u16(ttf,locaOff+(glyphIndex+1)*2)*2;
      return {off:glyfOff+off1, len:off2-off1};
    } else {
      const off1=u32(ttf,locaOff+glyphIndex*4);
      const off2=u32(ttf,locaOff+(glyphIndex+1)*4);
      return {off:glyfOff+off1, len:off2-off1};
    }
  }

  function getGlyph(glyphIndex){
    const {off,len} = glyphOffsetAndLength(glyphIndex);
    if(len===0) return null;
    const numberOfContours=i16(ttf,off+0);
    const xMin=i16(ttf,off+2), yMin=i16(ttf,off+4);
    const xMax=i16(ttf,off+6), yMax=i16(ttf,off+8);

    if(numberOfContours>=0){
      let p=off+10;
      const endPts=[];
      for(let c=0;c<numberOfContours;c++){ endPts.push(u16(ttf,p)); p+=2; }
      const instrLen = u16(ttf,p); p+=2;
      p+=instrLen;
      const totalPoints = endPts[endPts.length-1]+1;
      const flagsArr = new Array(totalPoints);
      for(let i=0;i<totalPoints;){
        const f=ttf[p++]; flagsArr[i++]=f;
        if(f&0x08){ const rep=ttf[p++]; for(let r=0;r<rep;r++) flagsArr[i++]=f; }
      }
      const xCoords=new Array(totalPoints); let xCur=0;
      for(let i=0;i<totalPoints;i++){
        const f=flagsArr[i];
        if(f&0x02){ const dx=ttf[p++]; xCur+=(f&0x10)?dx:-dx; }
        else { if(!(f&0x10)){ xCur+=i16(ttf,p); p+=2; } }
        xCoords[i]=xCur;
      }
      const yCoords=new Array(totalPoints); let yCur=0;
      for(let i=0;i<totalPoints;i++){
        const f=flagsArr[i];
        if(f&0x04){ const dy=ttf[p++]; yCur+=(f&0x20)?dy:-dy; }
        else { if(!(f&0x20)){ yCur+=i16(ttf,p); p+=2; } }
        yCoords[i]=yCur;
      }
      const contours=[]; let startPt=0;
      for(let ci=0;ci<numberOfContours;ci++){
        const endPt=endPts[ci];
        const arr=[];
        for(let pi=startPt;pi<=endPt;pi++){
          arr.push({x:xCoords[pi], y:yCoords[pi], onCurve: !!(flagsArr[pi]&1)});
        }
        startPt=endPt+1;
        contours.push(arr);
      }
      return { compound:false, bbox:{xMin,yMin,xMax,yMax}, contours };
    }

    // compound
    let p2=off+10; const components=[];
    const ARG_WORDS=0x0001, ARGS_ARE_XY=0x0002, HAS_SCALE=0x0008, HAS_XY_SCALE=0x0040, HAS_TRANSFORM=0x0080;
    while(true){
      if(p2+4>off+len) break;
      const flags=u16(ttf,p2); p2+=2;
      const compGlyphIndex=u16(ttf,p2); p2+=2;
      let arg1,arg2;
      if(flags & ARG_WORDS){ arg1=i16(ttf,p2); p2+=2; arg2=i16(ttf,p2); p2+=2; }
      else { arg1=ttf[p2++]; if(arg1&0x80) arg1-=0x100; arg2=ttf[p2++]; if(arg2&0x80) arg2-=0x100; }
      let m00=1,m01=0,m10=0,m11=1, dx=0, dy=0;
      if(flags & ARGS_ARE_XY){ dx=arg1; dy=arg2; }
      if(flags & HAS_SCALE){ const sc=i16(ttf,p2)/16384.0; p2+=2; m00=sc; m11=sc; }
      else if(flags & HAS_XY_SCALE){ const sx=i16(ttf,p2)/16384.0; p2+=2; const sy=i16(ttf,p2)/16384.0; p2+=2; m00=sx; m11=sy; }
      else if(flags & HAS_TRANSFORM){ m00=i16(ttf,p2)/16384.0; p2+=2; m01=i16(ttf,p2)/16384.0; p2+=2; m10=i16(ttf,p2)/16384.0; p2+=2; m11=i16(ttf,p2)/16384.0; p2+=2; }
      components.push({glyphIndex:compGlyphIndex, dx, dy, m00, m01, m10, m11});
      if(!(flags & 0x20)) break;
    }
    return { compound:true, bbox:{xMin,yMin,xMax,yMax}, components };
  }

  return { unitsPerEm, glyphIndexForCodePoint, getGlyph, getHMetric };
}

/* ---------- geometry helpers ---------- */
function approxQuad(p0,p1,p2,steps=8){
  const out=[];
  for(let i=0;i<=steps;i++){
    const t=i/steps, mt=1-t;
    out.push({ x: mt*mt*p0.x + 2*mt*t*p1.x + t*t*p2.x, y: mt*mt*p0.y + 2*mt*t*p1.y + t*t*p2.y });
  }
  return out;
}
function contourToPolygon(contour, stepsPerCurve=8){
  const n=contour.length;
  function P(i){ return contour[(i+n)%n]; }
  const poly=[];
  for(let i=0;i<n;i++){
    const p0=P(i), p1=P(i+1);
    if(p0.onCurve && p1.onCurve){ poly.push({x:p0.x,y:p0.y}); }
    else if(p0.onCurve && !p1.onCurve){
      const p2=P(i+2);
      if(p2.onCurve){
        const seg=approxQuad(p0,p1,p2,stepsPerCurve);
        for(let k=0;k<seg.length-1;k++) poly.push(seg[k]);
      } else {
        const mid={x:(p1.x+p2.x)/2, y:(p1.y+p2.y)/2};
        const seg=approxQuad(p0,p1,mid,stepsPerCurve);
        for(let k=0;k<seg.length-1;k++) poly.push(seg[k]);
      }
    } else if(!p0.onCurve && p1.onCurve){
      // covered by previous
    } else {
      const mid={x:(p0.x+p1.x)/2, y:(p0.y+p1.y)/2};
      poly.push(mid);
    }
  }
  return poly;
}
function windingContains(px,py,polyList){
  let wn=0;
  for(const poly of polyList){
    const pts=poly.pts;
    for(let i=0,j=pts.length-1;i<pts.length;j=i++){
      const xi=pts[i].x, yi=pts[i].y, xj=pts[j].x, yj=pts[j].y;
      const inter = ((yi<=py && yj>py) || (yi>py && yj<=py));
      if(inter){
        const vt=(py-yi)/((yj-yi)||1e-9);
        const xCross = xi + vt*(xj-xi);
        if(xCross>px){ if(yj>yi) wn+=1; else wn-=1; }
      }
    }
  }
  return wn!==0;
}

/* ---------- raster glyphs ---------- */
function rasterGlyphRecursive(pixels, W, fontData, glyphObj, drawX, baselineY, scale, color){
  if(!glyphObj) return;
  if(!glyphObj.compound){
    const polys=[];
    let minX=Infinity, maxX=-Infinity, minY=Infinity, maxY=-Infinity;
    for(const contour of glyphObj.contours){
      const polyPts=contourToPolygon(contour,8);
      if(polyPts.length<3) continue;
      for(const pt of polyPts){ if(pt.x<minX) minX=pt.x; if(pt.x>maxX) maxX=pt.x; if(pt.y<minY) minY=pt.y; if(pt.y>maxY) maxY=pt.y; }
      polys.push({pts:polyPts});
    }
    if(minX===Infinity) return;
    const x0=Math.floor(drawX + minX*scale);
    const x1=Math.ceil (drawX + maxX*scale);
    const y0=Math.floor(baselineY - maxY*scale);
    const y1=Math.ceil (baselineY - minY*scale);

    for(let py=y0; py<y1; py++){
      if(py<0) continue;
      for(let px=x0; px<x1; px++){
        if(px<0 || px>=W) continue;
        const fx=(px-drawX)/scale;
        const fy=(baselineY-py)/scale;
        if(windingContains(fx,fy,polys)){
          const idx=(py*W+px)*4;
          pixels[idx]=color[0]; pixels[idx+1]=color[1]; pixels[idx+2]=color[2]; pixels[idx+3]=color[3];
        }
      }
    }
    return;
  }
  for(const comp of glyphObj.components){
    const subGlyph=fontData.getGlyph(comp.glyphIndex);
    const subScaleX = scale * comp.m00;
    const subScaleY = scale * comp.m11;
    const mergedScale = (subScaleX + subScaleY) * 0.5;
    rasterGlyphRecursive(pixels, W, fontData, subGlyph, drawX + comp.dx*scale, baselineY - comp.dy*scale, mergedScale, color);
  }
}

/* ---------- text draw/measure ---------- */
function drawTextTTF(pixels,W,text,startX,baselineY,fontData,fontSizePx,color){
  const scale = fontSizePx / fontData.unitsPerEm;
  let penX = startX;
  for(const ch of text){
    if(ch === " "){ penX += fontSizePx*0.4; continue; }
    const code = ch.codePointAt(0);
    const gIndex = fontData.glyphIndexForCodePoint(code);
    if(!gIndex){ penX += fontSizePx*0.4; continue; }
    const glyph = fontData.getGlyph(gIndex);
    const {advanceWidth, lsb} = fontData.getHMetric(gIndex);
    if(glyph){
      rasterGlyphRecursive(pixels, W, fontData, glyph, penX + lsb*scale, baselineY, scale, color);
    }
    penX += advanceWidth*scale;
  }
  return penX;
}
function measureTextTTF(text,fontData,fontSizePx){
  const scale = fontSizePx / fontData.unitsPerEm;
  let pen = 0;
  for(const ch of text){
    if(ch===" "){ pen+=fontSizePx*0.4; continue; }
    const gi = fontData.glyphIndexForCodePoint(ch.codePointAt(0));
    if(!gi){ pen+=fontSizePx*0.4; continue; }
    const m = fontData.getHMetric(gi);
    pen += m.advanceWidth*scale;
  }
  return pen;
}

/* ---------- downsample ---------- */
function downsample(pix,HW,HH,width,height,SS){
  const out = Buffer.alloc(width*height*4);
  for(let ty=0; ty<height; ty++){
    for(let tx=0; tx<width; tx++){
      const sx0 = tx*SS, sy0 = ty*SS;
      let rSum=0,gSum=0,bSum=0,aSum=0,count=0;
      for(let y=sy0;y<sy0+SS;y++){
        for(let x=sx0;x<sx0+SS;x++){
          const idx=(y*HW+x)*4;
          rSum+=pix[idx]; gSum+=pix[idx+1]; bSum+=pix[idx+2]; aSum+=pix[idx+3]; count++;
        }
      }
      const i2=(ty*width+tx)*4;
      out[i2]=Math.round(rSum/count); out[i2+1]=Math.round(gSum/count); out[i2+2]=Math.round(bSum/count); out[i2+3]=Math.round(aSum/count);
    }
  }
  return out;
}

/* ---------- grain PRNG ---------- */
function makeFastSeed(){
  const baseStr = Date.now().toString() + "|" + process.hrtime().join(":");
  let h = 2166136261 >>> 0;
  for(let i=0;i<baseStr.length;i++){
    h ^= baseStr.charCodeAt(i);
    h = Math.imul(h, 16777619) >>> 0;
  }
  return h >>> 0;
}
function makePRNG(seed){
  let s = seed >>> 0;
  return function(x,y){
    s ^= (s << 13) >>> 0;
    s ^= (s >>> 17);
    s ^= (s << 5) >>> 0;
    s = (s + ((x&0xffff) * 374761393 + (y&0xffff) * 668265263) ) >>> 0;
    return (s & 0xFF);
  };
}
function applyGrainTransparentTop(pix,W,H,prngByte){
  for(let y=0;y<H;y++){
    for(let x=0;x<W;x++){
      const b = prngByte(x,y);
      if (b % 20 === 0){
        const idx=(y*W+x)*4; pix[idx]=0; pix[idx+1]=0; pix[idx+2]=0; pix[idx+3]=255; continue;
      }
      if (b % 137 === 0){
        const idx=(y*W+x)*4; pix[idx]=30; pix[idx+1]=30; pix[idx+2]=30; pix[idx+3]=255;
      }
    }
  }
  const clusterSize=4;
  for(let y=0;y<H;y+=3){
    for(let x=0;x<W;x+=3){
      const b=prngByte(x,y);
      if((b%7)===0){
        for(let yy=0;yy<clusterSize;yy++){
          for(let xx=0;xx<clusterSize;xx++){
            const px=x+xx, py=y+yy;
            if(px>=W||py>=H) continue;
            const idx=(py*W+px)*4; pix[idx]=0; pix[idx+1]=0; pix[idx+2]=0; pix[idx+3]=255;
          }
        }
      }
    }
  }
}

/* ---------- PNG loader (logo) ---------- */
function paethPredictor(a,b,c){ const p=a+b-c; const pa=Math.abs(p-a), pb=Math.abs(p-b), pc=Math.abs(p-c); if(pa<=pb && pa<=pc) return a; if(pb<=pc) return b; return c; }
function unfilterScanline(filterType, scanline, prevScanline, bpp){
  const out=Buffer.from(scanline);
  const len=scanline.length;
  if(filterType===0) return out;
  if(filterType===1){ for(let i=0;i<len;i++){ const left=(i>=bpp)?out[i-bpp]:0; out[i]=(out[i]+left)&0xFF; } return out; }
  if(filterType===2){ for(let i=0;i<len;i++){ const up=prevScanline?prevScanline[i]:0; out[i]=(out[i]+up)&0xFF; } return out; }
  if(filterType===3){ for(let i=0;i<len;i++){ const left=(i>=bpp)?out[i-bpp]:0; const up=prevScanline?prevScanline[i]:0; const avg=Math.floor((left+up)/2); out[i]=(out[i]+avg)&0xFF; } return out; }
  if(filterType===4){ for(let i=0;i<len;i++){ const left=(i>=bpp)?out[i-bpp]:0; const up=prevScanline?prevScanline[i]:0; const upLeft=(i>=bpp && prevScanline)?prevScanline[i-bpp]:0; const paeth=paethPredictor(left,up,upLeft); out[i]=(out[i]+paeth)&0xFF; } return out; }
  throw new Error("Unsupported filter "+filterType);
}
function loadPngRGBA(path){
  const data=fs.readFileSync(path);
  if(!(data[0]===0x89 && data[1]===0x50 && data[2]===0x4E && data[3]===0x47)) throw new Error("PNG değil.");
  let ptr=8; let width=0,height=0,bitDepth=0,colorType=0,interlace=0; const idats=[];
  while(ptr<data.length){
    const len=u32(data,ptr); ptr+=4;
    const type=data.slice(ptr,ptr+4).toString("ascii"); ptr+=4;
    const chunkData=data.slice(ptr,ptr+len); ptr+=len;
    ptr+=4;
    if(type==="IHDR"){ width=u32(chunkData,0); height=u32(chunkData,4); bitDepth=chunkData[8]; colorType=chunkData[9]; interlace=chunkData[12]; }
    else if(type==="IDAT") idats.push(chunkData);
    else if(type==="IEND") break;
  }
  if(bitDepth!==8 || colorType!==6) throw new Error("RGBA 8-bit PNG olmalı.");
  if(interlace!==0) throw new Error("Adam7 desteklenmiyor.");
  const inflated=zlib.inflateSync(Buffer.concat(idats));
  const stride=width*4;
  const outRGBA=Buffer.alloc(width*height*4);
  let inPtr=0; let prev=null;
  for(let y=0;y<height;y++){
    const filterType=inflated[inPtr++];
    const rawScan=inflated.slice(inPtr,inPtr+stride);
    inPtr+=stride;
    const recon=unfilterScanline(filterType,rawScan,prev,4);
    recon.copy(outRGBA,y*stride,0,stride);
    prev=recon;
  }
  return { width, height, data: outRGBA };
}

/* ---------- blit ---------- */
function blitRGBA(pixels,W,srcRGBA,srcW,srcH,dstX,dstY,scale,colorMul){
  const scaledW=Math.floor(srcW*scale);
  const scaledH=Math.floor(srcH*scale);
  for(let yy=0; yy<scaledH; yy++){
    for(let xx=0; xx<scaledW; xx++){
      const srcY=Math.floor(yy/scale);
      const srcX=Math.floor(xx/scale);
      const sIdx=(srcY*srcW+srcX)*4;
      const sr=srcRGBA[sIdx], sg=srcRGBA[sIdx+1], sb=srcRGBA[sIdx+2], sa=srcRGBA[sIdx+3];
      if(sa===0) continue;
      const dx=dstX+xx, dy=dstY+yy;
      const dIdx=(dy*W+dx)*4;
      const a=sa/255, inv=1-a;
      pixels[dIdx  ]=Math.round(sr*colorMul[0]*a + pixels[dIdx  ]*inv);
      pixels[dIdx+1]=Math.round(sg*colorMul[1]*a + pixels[dIdx+1]*inv);
      pixels[dIdx+2]=Math.round(sb*colorMul[2]*a + pixels[dIdx+2]*inv);
      pixels[dIdx+3]=255;
    }
  }
}

/* ---------- Code39 map & helpers ---------- */
const CODE39_MAP={
  "0":"101001101101","1":"110100101011","2":"101100101011","3":"110110010101",
  "4":"101001101011","5":"110100110101","6":"101100110101","7":"101001011011",
  "8":"110100101101","9":"101100101101",
  "A":"110101001011","B":"101101001011","C":"110110100101","D":"101011001011",
  "E":"110101100101","F":"101101100101","G":"101010011011","H":"110101001101",
  "I":"101101001101","J":"101011001101",
  "K":"110101010011","L":"101101010011","M":"110110101001","N":"101011010011",
  "O":"110101101001","P":"101101101001","Q":"101010110011","R":"110101011001",
  "S":"101101011001","T":"101011011001",
  "U":"110010101011","V":"100110101011","W":"110011010101","X":"100101101011",
  "Y":"110010110101","Z":"100110110101",
  "-":"100101011011",".":"110010101101"," ":"100110101101",
  "$":"100100100101","/":"100100101001","+":"100101001001","%":"101001001001",
  "*":"100101101101"
};
function makeBarcodeCore(){
  return "FITFAK-" + Date.now().toString(36).toUpperCase();
}
function encodeCode39Data(core){
  const data="*"+core.toUpperCase()+"*";
  const parts=[];
  for(const ch of data){
    const patt=CODE39_MAP[ch];
    if(!patt) throw new Error("Unsupported char:"+ch);
    parts.push(patt);
  }
  return parts.join("0");
}

/* ---------- top half (grain + name) ---------- */
function layoutNameLines(personName,fontData,fontPx,maxTextWidthPx){
  const normalized=normalizeUpperTR(personName);
  const words=normalized.length>0?normalized.split(/\s+/).filter(w=>w.length>0):[];
  function W(s){ return measureTextTTF(s,fontData,fontPx); }
  if(words.length===0) return [""];
  if(words.length===1) return [words[0]];
  if(words.length===2){
    const both=words[0]+" "+words[1];
    if(W(both)<=maxTextWidthPx) return [both];
    return [words[0], words[1]];
  }
  const first=words[0], rest=words.slice(1).join(" ");
  return [first,rest];
}
function drawTopHalfSS({ pixels, Wss, HhalfSS, fontData, personName }){
  const prngByte = makePRNG(makeFastSeed());
  applyGrainTransparentTop(pixels, Wss, HhalfSS, prngByte);

  const color=[35,35,35,255];
  const lineFontPx = HhalfSS * 0.32;
  const sideMargin = Math.floor(Wss*0.06);
  const maxTextWidthPx = Wss - sideMargin*2;
  const lines = layoutNameLines(personName,fontData,lineFontPx,maxTextWidthPx);
  const n = lines.length;
  const lineGap = lineFontPx * 0.45;
  const blockH = n*lineFontPx + (n-1)*lineGap;
  const centerY = Math.floor(HhalfSS/2);
  const blockY0 = Math.floor(centerY - blockH/2);

  for(let i=0;i<n;i++){
    const ln = lines[i];
    const w = measureTextTTF(ln,fontData,lineFontPx);
    const x = Math.floor((Wss-w)/2);
    const baseline = Math.floor(blockY0 + i*(lineFontPx+lineGap) + lineFontPx);
    drawTextTTF(pixels,Wss,ln,x,baseline,fontData,lineFontPx,color);
  }
}

/* ---------- bottom half (dark band + logo + FITFAK) ---------- */
function drawBottomHalfSS({ pixels, Wss, HhalfSS, startYss, fontData, pngLogoPath }){
  const BASE_TONE = 35;
  for(let y=startYss;y<startYss+HhalfSS;y++){
    for(let x=0;x<Wss;x++){
      const idx=(y*Wss+x)*4;
      pixels[idx]=BASE_TONE; pixels[idx+1]=BASE_TONE; pixels[idx+2]=BASE_TONE; pixels[idx+3]=255;
    }
  }

  const logo = loadPngRGBA(pngLogoPath);
  const logoTargetH = Math.floor(HhalfSS * 0.6);
  const scaleLogo = logoTargetH / logo.height;
  const scaledLogoH = Math.floor(logo.height * scaleLogo);
  const leftMargin = Math.floor(Wss * 0.06);
  const logoX = leftMargin;
  const centerY = startYss + Math.floor(HhalfSS*0.5);
  const logoY = Math.floor(centerY - scaledLogoH/2);

  blitRGBA(pixels, Wss, logo.data, logo.width, logo.height, logoX, logoY, scaleLogo, [1,1,1,1]);

  // FITFAK büyük ortalı (aynı dikey merkez hattında olacak)
  const textColor=[220,220,220,255];
  const label = normalizeUpperTR("FITFAK");
  const fitfakFontPx = HhalfSS * 0.6;
  const txtW = measureTextTTF(label, fontData, fitfakFontPx);
  const txtX = Math.floor((Wss - txtW)/2);
  const baseline = Math.floor(centerY + fitfakFontPx*0.35);

  drawTextTTF(pixels, Wss, label, txtX, baseline, fontData, fitfakFontPx, textColor);
}

/* ---------- barcode render (right panel) ---------- */
function renderBarcodePanelFinal({ panelW, panelH, barcodeBits }){
  const out = Buffer.alloc(panelW * panelH * 4);
  for(let i=0;i<out.length;i+=4){ out[i]=255; out[i+1]=255; out[i+2]=255; out[i+3]=255; }

  const quietX = 6; // küçültülmüş quiet zone
  const usableW = panelW - quietX*2;

  const patternLen = barcodeBits.length;

  // module width: öncelik usableW / patternLen, ama minimum 2 px
  let moduleW = Math.floor(usableW / patternLen);
  if(moduleW < 2) moduleW = 2;

  // Eğer moduleW çok büyük olursa (paneller küçükse) limitle
  // ama genelde moduleW = 2..5 arası olacak ve çizgiler daha kalın
  const barcodeW = moduleW * patternLen;
  const startX = Math.floor((panelW - barcodeW) / 2);

  const startY = 0;
  const barHeight = panelH; // full height

  for(let i=0;i<patternLen;i++){
    if(barcodeBits[i] === "1"){
      const x0 = startX + i*moduleW;
      for(let xx=0; xx<moduleW; xx++){
        const px = x0 + xx;
        if(px<0 || px>=panelW) continue;
        for(let yy=0; yy<barHeight; yy++){
          const py = startY + yy;
          const idx = (py*panelW + px)*4;
          out[idx]=0; out[idx+1]=0; out[idx+2]=0; out[idx+3]=255;
        }
      }
    }
  }

  return out;
}

/* ---------- PNG encode helpers ---------- */
function crc32(buf){
  let c=~0;
  for(let i=0;i<buf.length;i++){
    c ^= buf[i];
    for(let k=0;k<8;k++) c = (c&1) ? (0xEDB88320 ^ (c>>>1)) : (c>>>1);
  }
  return (~c)>>>0;
}
function makeChunk(type,data){
  const tb = Buffer.from(type, "ascii");
  const lb = Buffer.alloc(4); lb.writeUInt32BE(data.length,0);
  const crcVal = crc32(Buffer.concat([tb,data]));
  const cb = Buffer.alloc(4); cb.writeUInt32BE(crcVal,0);
  return Buffer.concat([lb,tb,data,cb]);
}
function makeIHDR(w,h){
  const b = Buffer.alloc(13);
  b.writeUInt32BE(w,0); b.writeUInt32BE(h,4);
  b[8]=8; b[9]=6; b[10]=0; b[11]=0; b[12]=0;
  return makeChunk("IHDR", b);
}
function makeIDAT(pixels,w,h){
  const raw = Buffer.alloc((w*4+1)*h);
  for(let y=0;y<h;y++){
    raw[y*(w*4+1)] = 0;
    pixels.copy(raw, y*(w*4+1)+1, y*w*4, (y+1)*w*4);
  }
  const def = zlib.deflateSync(raw);
  return makeChunk("IDAT", def);
}
function makeIEND(){ return makeChunk("IEND", Buffer.alloc(0)); }

/* ---------- main generator ---------- */
function generateStamp({
  fontPath,
  pngLogoPath,
  personName,
  outPath,
  finalW = 1280,
  finalH = 320,
  leftW = 560,
  rightW = 720,
  SS = 4
}){
  if(leftW + rightW !== finalW) throw new Error("leftW + rightW must equal finalW");

  const halfH_final = finalH / 2; // 160
  const HhalfSS = halfH_final * SS;
  const HW = leftW * SS;
  const HH_totalSS = finalH * SS;

  // supersampled buffer for left panel
  const pixSS = Buffer.alloc(HW * HH_totalSS * 4);
  for(let i=0;i<pixSS.length;i+=4){ pixSS[i]=0; pixSS[i+1]=0; pixSS[i+2]=0; pixSS[i+3]=0; }

  const fontBuf = fs.readFileSync(fontPath);
  const fontData = parseTTF(fontBuf);

  // draw top half (grain + name)
  drawTopHalfSS({ pixels: pixSS, Wss: HW, HhalfSS: HhalfSS, fontData, personName });

  // draw bottom half (dark band + logo + FITFAK)
  drawBottomHalfSS({ pixels: pixSS, Wss: HW, HhalfSS: HhalfSS, startYss: HhalfSS, fontData, pngLogoPath });

  // downsample left panel
  const leftPanelFinalRGBA = downsample(pixSS, HW, HH_totalSS, leftW, finalH, SS);

  // right panel barcode generation
  const core = makeBarcodeCore();
  const bits = encodeCode39Data(core);
  const barcodePanelRGBA = renderBarcodePanelFinal({ panelW: rightW, panelH: finalH, barcodeBits: bits });

  // final canvas
  const finalPix = Buffer.alloc(finalW * finalH * 4);

  // copy left
  for(let y=0;y<finalH;y++){
    const dstBase = (y*finalW)*4;
    const srcBase = (y*leftW)*4;
    leftPanelFinalRGBA.copy(finalPix, dstBase, srcBase, srcBase + leftW*4);
  }
  // copy right
  for(let y=0;y<finalH;y++){
    const dstBase = ((y*finalW)+leftW)*4;
    const srcBase = (y*rightW)*4;
    barcodePanelRGBA.copy(finalPix, dstBase, srcBase, srcBase + rightW*4);
  }

  const sig = Buffer.from([0x89,0x50,0x4E,0x47,0x0D,0x0A,0x1A,0x0A]);
  const ihdr = makeIHDR(finalW, finalH);
  const idat = makeIDAT(finalPix, finalW, finalH);
  const iend = makeIEND();
<<<<<<< HEAD
  const pngBuf = Buffer.concat([sig, ihdr, idat, iend]);

=======
  const pngBuf = Buffer.concat([sig, ihdr, idat, iend]);

>>>>>>> 3ce4d7c4
  if (outPath) {
    fs.writeFileSync(outPath, pngBuf);
  }

  return pngBuf;
}

/* ---------- export + example run ---------- */
module.exports = { generateStamp };
<|MERGE_RESOLUTION|>--- conflicted
+++ resolved
@@ -1,694 +1,689 @@
-// stamp_engine_v_final_1280.js
-// - finalW: 1280
-// - leftW: 560 (yazı/logo bölümü)
-// - rightW: 720 (barcode bölümü)
-// - increased barcode stroke thickness (moduleW >= 2)
-// - reduced quiet zones (quietX = 6)
-
-const fs = require("fs");
-const zlib = require("zlib");
-
-const TURKISH_LOCALE = "tr-TR";
-
-/* ---------- helpers ---------- */
-function normalizeUpperTR(value) {
-  if (typeof value !== "string") return "";
-  const n = value.normalize("NFC");
-  try { return n.toLocaleUpperCase(TURKISH_LOCALE).trim(); }
-  catch { return n.toUpperCase().trim(); }
-}
-function u16(buf, off) { return (buf[off] << 8) | buf[off+1]; }
-function i16(buf, off) { const v=u16(buf,off); return (v&0x8000)? v-0x10000 : v; }
-function u32(buf, off) { return (buf[off]*0x1000000)+((buf[off+1]<<16)|(buf[off+2]<<8)|buf[off+3]); }
-
-/* ---------- TTF parsing (same robust parser) ---------- */
-function parseTTF(ttf){
-  const numTables=u16(ttf,4);
-  let off=12;
-  const tables={};
-  for(let i=0;i<numTables;i++){
-    const tag=ttf.slice(off,off+4).toString("ascii");
-    const toff=u32(ttf,off+8);
-    const tlen=u32(ttf,off+12);
-    tables[tag]={offset:toff,length:tlen};
-    off+=16;
-  }
-  const headOff=tables['head'].offset;
-  const unitsPerEm=u16(ttf,headOff+18);
-  const indexToLocFormat=i16(ttf,headOff+50);
-
-  const hheaOff=tables['hhea'].offset;
-  const numberOfHMetrics=u16(ttf,hheaOff+34);
-
-  const maxpOff=tables['maxp'].offset;
-
-  const hmtxOff=tables['hmtx'].offset;
-  function getHMetric(glyphIndex){
-    const mc=numberOfHMetrics;
-    if(glyphIndex<mc){
-      const aw=u16(ttf,hmtxOff+glyphIndex*4);
-      const lsb=i16(ttf,hmtxOff+glyphIndex*4+2);
-      return {advanceWidth:aw, lsb};
-    } else {
-      const base=hmtxOff+(mc-1)*4;
-      const aw=u16(ttf,base);
-      const lsb=i16(ttf,hmtxOff+mc*4+(glyphIndex-mc)*2);
-      return {advanceWidth:aw, lsb};
-    }
-  }
-
-  const cmapOff=tables['cmap'].offset;
-  const cmapNumTable=u16(ttf,cmapOff+2);
-
-  function findFormat4Offset(){
-    function scan(fn){
-      for(let i=0;i<cmapNumTable;i++){
-        const pid=u16(ttf,cmapOff+4+i*8);
-        const eid=u16(ttf,cmapOff+4+i*8+2);
-        const subOffRel=u32(ttf,cmapOff+4+i*8+4);
-        const tableStart=cmapOff+subOffRel;
-        const fmt=u16(ttf,tableStart);
-        if(fmt===4 && fn(pid,eid)) return tableStart;
-      }
-      return null;
-    }
-    return scan((p,e)=>p===3&&(e===1||e===10)) ?? scan((p,_e)=>p===0);
-  }
-
-  const cmapFormat4Off=findFormat4Offset();
-  if(cmapFormat4Off==null) throw new Error("cmap format4 yok.");
-
-  function glyphIndexForCodePoint(code){
-    const segCountX2=u16(ttf,cmapFormat4Off+6);
-    const segCount=segCountX2/2;
-    const endCountOff=cmapFormat4Off+14;
-    const startCountOff=endCountOff+segCount*2+2;
-    const idDeltaOff=startCountOff+segCount*2;
-    const idRangeOffOff=idDeltaOff+segCount*2;
-
-    for(let s=0;s<segCount;s++){
-      const endCode=u16(ttf,endCountOff+s*2);
-      const startCode=u16(ttf,startCountOff+s*2);
-      if(code>=startCode && code<=endCode){
-        const idDelta=i16(ttf,idDeltaOff+s*2);
-        const idRangeOff=u16(ttf,idRangeOffOff+s*2);
-        if(idRangeOff===0) return (code+idDelta)&0xFFFF;
-        const roff=idRangeOffOff + s*2 + idRangeOff + (code-startCode)*2;
-        return u16(ttf,roff) || 0;
-      }
-    }
-    return 0;
-  }
-
-  const locaOff=tables['loca'].offset;
-  const glyfOff=tables['glyf'].offset;
-  function glyphOffsetAndLength(glyphIndex){
-    if(indexToLocFormat===0){
-      const off1=u16(ttf,locaOff+glyphIndex*2)*2;
-      const off2=u16(ttf,locaOff+(glyphIndex+1)*2)*2;
-      return {off:glyfOff+off1, len:off2-off1};
-    } else {
-      const off1=u32(ttf,locaOff+glyphIndex*4);
-      const off2=u32(ttf,locaOff+(glyphIndex+1)*4);
-      return {off:glyfOff+off1, len:off2-off1};
-    }
-  }
-
-  function getGlyph(glyphIndex){
-    const {off,len} = glyphOffsetAndLength(glyphIndex);
-    if(len===0) return null;
-    const numberOfContours=i16(ttf,off+0);
-    const xMin=i16(ttf,off+2), yMin=i16(ttf,off+4);
-    const xMax=i16(ttf,off+6), yMax=i16(ttf,off+8);
-
-    if(numberOfContours>=0){
-      let p=off+10;
-      const endPts=[];
-      for(let c=0;c<numberOfContours;c++){ endPts.push(u16(ttf,p)); p+=2; }
-      const instrLen = u16(ttf,p); p+=2;
-      p+=instrLen;
-      const totalPoints = endPts[endPts.length-1]+1;
-      const flagsArr = new Array(totalPoints);
-      for(let i=0;i<totalPoints;){
-        const f=ttf[p++]; flagsArr[i++]=f;
-        if(f&0x08){ const rep=ttf[p++]; for(let r=0;r<rep;r++) flagsArr[i++]=f; }
-      }
-      const xCoords=new Array(totalPoints); let xCur=0;
-      for(let i=0;i<totalPoints;i++){
-        const f=flagsArr[i];
-        if(f&0x02){ const dx=ttf[p++]; xCur+=(f&0x10)?dx:-dx; }
-        else { if(!(f&0x10)){ xCur+=i16(ttf,p); p+=2; } }
-        xCoords[i]=xCur;
-      }
-      const yCoords=new Array(totalPoints); let yCur=0;
-      for(let i=0;i<totalPoints;i++){
-        const f=flagsArr[i];
-        if(f&0x04){ const dy=ttf[p++]; yCur+=(f&0x20)?dy:-dy; }
-        else { if(!(f&0x20)){ yCur+=i16(ttf,p); p+=2; } }
-        yCoords[i]=yCur;
-      }
-      const contours=[]; let startPt=0;
-      for(let ci=0;ci<numberOfContours;ci++){
-        const endPt=endPts[ci];
-        const arr=[];
-        for(let pi=startPt;pi<=endPt;pi++){
-          arr.push({x:xCoords[pi], y:yCoords[pi], onCurve: !!(flagsArr[pi]&1)});
-        }
-        startPt=endPt+1;
-        contours.push(arr);
-      }
-      return { compound:false, bbox:{xMin,yMin,xMax,yMax}, contours };
-    }
-
-    // compound
-    let p2=off+10; const components=[];
-    const ARG_WORDS=0x0001, ARGS_ARE_XY=0x0002, HAS_SCALE=0x0008, HAS_XY_SCALE=0x0040, HAS_TRANSFORM=0x0080;
-    while(true){
-      if(p2+4>off+len) break;
-      const flags=u16(ttf,p2); p2+=2;
-      const compGlyphIndex=u16(ttf,p2); p2+=2;
-      let arg1,arg2;
-      if(flags & ARG_WORDS){ arg1=i16(ttf,p2); p2+=2; arg2=i16(ttf,p2); p2+=2; }
-      else { arg1=ttf[p2++]; if(arg1&0x80) arg1-=0x100; arg2=ttf[p2++]; if(arg2&0x80) arg2-=0x100; }
-      let m00=1,m01=0,m10=0,m11=1, dx=0, dy=0;
-      if(flags & ARGS_ARE_XY){ dx=arg1; dy=arg2; }
-      if(flags & HAS_SCALE){ const sc=i16(ttf,p2)/16384.0; p2+=2; m00=sc; m11=sc; }
-      else if(flags & HAS_XY_SCALE){ const sx=i16(ttf,p2)/16384.0; p2+=2; const sy=i16(ttf,p2)/16384.0; p2+=2; m00=sx; m11=sy; }
-      else if(flags & HAS_TRANSFORM){ m00=i16(ttf,p2)/16384.0; p2+=2; m01=i16(ttf,p2)/16384.0; p2+=2; m10=i16(ttf,p2)/16384.0; p2+=2; m11=i16(ttf,p2)/16384.0; p2+=2; }
-      components.push({glyphIndex:compGlyphIndex, dx, dy, m00, m01, m10, m11});
-      if(!(flags & 0x20)) break;
-    }
-    return { compound:true, bbox:{xMin,yMin,xMax,yMax}, components };
-  }
-
-  return { unitsPerEm, glyphIndexForCodePoint, getGlyph, getHMetric };
-}
-
-/* ---------- geometry helpers ---------- */
-function approxQuad(p0,p1,p2,steps=8){
-  const out=[];
-  for(let i=0;i<=steps;i++){
-    const t=i/steps, mt=1-t;
-    out.push({ x: mt*mt*p0.x + 2*mt*t*p1.x + t*t*p2.x, y: mt*mt*p0.y + 2*mt*t*p1.y + t*t*p2.y });
-  }
-  return out;
-}
-function contourToPolygon(contour, stepsPerCurve=8){
-  const n=contour.length;
-  function P(i){ return contour[(i+n)%n]; }
-  const poly=[];
-  for(let i=0;i<n;i++){
-    const p0=P(i), p1=P(i+1);
-    if(p0.onCurve && p1.onCurve){ poly.push({x:p0.x,y:p0.y}); }
-    else if(p0.onCurve && !p1.onCurve){
-      const p2=P(i+2);
-      if(p2.onCurve){
-        const seg=approxQuad(p0,p1,p2,stepsPerCurve);
-        for(let k=0;k<seg.length-1;k++) poly.push(seg[k]);
-      } else {
-        const mid={x:(p1.x+p2.x)/2, y:(p1.y+p2.y)/2};
-        const seg=approxQuad(p0,p1,mid,stepsPerCurve);
-        for(let k=0;k<seg.length-1;k++) poly.push(seg[k]);
-      }
-    } else if(!p0.onCurve && p1.onCurve){
-      // covered by previous
-    } else {
-      const mid={x:(p0.x+p1.x)/2, y:(p0.y+p1.y)/2};
-      poly.push(mid);
-    }
-  }
-  return poly;
-}
-function windingContains(px,py,polyList){
-  let wn=0;
-  for(const poly of polyList){
-    const pts=poly.pts;
-    for(let i=0,j=pts.length-1;i<pts.length;j=i++){
-      const xi=pts[i].x, yi=pts[i].y, xj=pts[j].x, yj=pts[j].y;
-      const inter = ((yi<=py && yj>py) || (yi>py && yj<=py));
-      if(inter){
-        const vt=(py-yi)/((yj-yi)||1e-9);
-        const xCross = xi + vt*(xj-xi);
-        if(xCross>px){ if(yj>yi) wn+=1; else wn-=1; }
-      }
-    }
-  }
-  return wn!==0;
-}
-
-/* ---------- raster glyphs ---------- */
-function rasterGlyphRecursive(pixels, W, fontData, glyphObj, drawX, baselineY, scale, color){
-  if(!glyphObj) return;
-  if(!glyphObj.compound){
-    const polys=[];
-    let minX=Infinity, maxX=-Infinity, minY=Infinity, maxY=-Infinity;
-    for(const contour of glyphObj.contours){
-      const polyPts=contourToPolygon(contour,8);
-      if(polyPts.length<3) continue;
-      for(const pt of polyPts){ if(pt.x<minX) minX=pt.x; if(pt.x>maxX) maxX=pt.x; if(pt.y<minY) minY=pt.y; if(pt.y>maxY) maxY=pt.y; }
-      polys.push({pts:polyPts});
-    }
-    if(minX===Infinity) return;
-    const x0=Math.floor(drawX + minX*scale);
-    const x1=Math.ceil (drawX + maxX*scale);
-    const y0=Math.floor(baselineY - maxY*scale);
-    const y1=Math.ceil (baselineY - minY*scale);
-
-    for(let py=y0; py<y1; py++){
-      if(py<0) continue;
-      for(let px=x0; px<x1; px++){
-        if(px<0 || px>=W) continue;
-        const fx=(px-drawX)/scale;
-        const fy=(baselineY-py)/scale;
-        if(windingContains(fx,fy,polys)){
-          const idx=(py*W+px)*4;
-          pixels[idx]=color[0]; pixels[idx+1]=color[1]; pixels[idx+2]=color[2]; pixels[idx+3]=color[3];
-        }
-      }
-    }
-    return;
-  }
-  for(const comp of glyphObj.components){
-    const subGlyph=fontData.getGlyph(comp.glyphIndex);
-    const subScaleX = scale * comp.m00;
-    const subScaleY = scale * comp.m11;
-    const mergedScale = (subScaleX + subScaleY) * 0.5;
-    rasterGlyphRecursive(pixels, W, fontData, subGlyph, drawX + comp.dx*scale, baselineY - comp.dy*scale, mergedScale, color);
-  }
-}
-
-/* ---------- text draw/measure ---------- */
-function drawTextTTF(pixels,W,text,startX,baselineY,fontData,fontSizePx,color){
-  const scale = fontSizePx / fontData.unitsPerEm;
-  let penX = startX;
-  for(const ch of text){
-    if(ch === " "){ penX += fontSizePx*0.4; continue; }
-    const code = ch.codePointAt(0);
-    const gIndex = fontData.glyphIndexForCodePoint(code);
-    if(!gIndex){ penX += fontSizePx*0.4; continue; }
-    const glyph = fontData.getGlyph(gIndex);
-    const {advanceWidth, lsb} = fontData.getHMetric(gIndex);
-    if(glyph){
-      rasterGlyphRecursive(pixels, W, fontData, glyph, penX + lsb*scale, baselineY, scale, color);
-    }
-    penX += advanceWidth*scale;
-  }
-  return penX;
-}
-function measureTextTTF(text,fontData,fontSizePx){
-  const scale = fontSizePx / fontData.unitsPerEm;
-  let pen = 0;
-  for(const ch of text){
-    if(ch===" "){ pen+=fontSizePx*0.4; continue; }
-    const gi = fontData.glyphIndexForCodePoint(ch.codePointAt(0));
-    if(!gi){ pen+=fontSizePx*0.4; continue; }
-    const m = fontData.getHMetric(gi);
-    pen += m.advanceWidth*scale;
-  }
-  return pen;
-}
-
-/* ---------- downsample ---------- */
-function downsample(pix,HW,HH,width,height,SS){
-  const out = Buffer.alloc(width*height*4);
-  for(let ty=0; ty<height; ty++){
-    for(let tx=0; tx<width; tx++){
-      const sx0 = tx*SS, sy0 = ty*SS;
-      let rSum=0,gSum=0,bSum=0,aSum=0,count=0;
-      for(let y=sy0;y<sy0+SS;y++){
-        for(let x=sx0;x<sx0+SS;x++){
-          const idx=(y*HW+x)*4;
-          rSum+=pix[idx]; gSum+=pix[idx+1]; bSum+=pix[idx+2]; aSum+=pix[idx+3]; count++;
-        }
-      }
-      const i2=(ty*width+tx)*4;
-      out[i2]=Math.round(rSum/count); out[i2+1]=Math.round(gSum/count); out[i2+2]=Math.round(bSum/count); out[i2+3]=Math.round(aSum/count);
-    }
-  }
-  return out;
-}
-
-/* ---------- grain PRNG ---------- */
-function makeFastSeed(){
-  const baseStr = Date.now().toString() + "|" + process.hrtime().join(":");
-  let h = 2166136261 >>> 0;
-  for(let i=0;i<baseStr.length;i++){
-    h ^= baseStr.charCodeAt(i);
-    h = Math.imul(h, 16777619) >>> 0;
-  }
-  return h >>> 0;
-}
-function makePRNG(seed){
-  let s = seed >>> 0;
-  return function(x,y){
-    s ^= (s << 13) >>> 0;
-    s ^= (s >>> 17);
-    s ^= (s << 5) >>> 0;
-    s = (s + ((x&0xffff) * 374761393 + (y&0xffff) * 668265263) ) >>> 0;
-    return (s & 0xFF);
-  };
-}
-function applyGrainTransparentTop(pix,W,H,prngByte){
-  for(let y=0;y<H;y++){
-    for(let x=0;x<W;x++){
-      const b = prngByte(x,y);
-      if (b % 20 === 0){
-        const idx=(y*W+x)*4; pix[idx]=0; pix[idx+1]=0; pix[idx+2]=0; pix[idx+3]=255; continue;
-      }
-      if (b % 137 === 0){
-        const idx=(y*W+x)*4; pix[idx]=30; pix[idx+1]=30; pix[idx+2]=30; pix[idx+3]=255;
-      }
-    }
-  }
-  const clusterSize=4;
-  for(let y=0;y<H;y+=3){
-    for(let x=0;x<W;x+=3){
-      const b=prngByte(x,y);
-      if((b%7)===0){
-        for(let yy=0;yy<clusterSize;yy++){
-          for(let xx=0;xx<clusterSize;xx++){
-            const px=x+xx, py=y+yy;
-            if(px>=W||py>=H) continue;
-            const idx=(py*W+px)*4; pix[idx]=0; pix[idx+1]=0; pix[idx+2]=0; pix[idx+3]=255;
-          }
-        }
-      }
-    }
-  }
-}
-
-/* ---------- PNG loader (logo) ---------- */
-function paethPredictor(a,b,c){ const p=a+b-c; const pa=Math.abs(p-a), pb=Math.abs(p-b), pc=Math.abs(p-c); if(pa<=pb && pa<=pc) return a; if(pb<=pc) return b; return c; }
-function unfilterScanline(filterType, scanline, prevScanline, bpp){
-  const out=Buffer.from(scanline);
-  const len=scanline.length;
-  if(filterType===0) return out;
-  if(filterType===1){ for(let i=0;i<len;i++){ const left=(i>=bpp)?out[i-bpp]:0; out[i]=(out[i]+left)&0xFF; } return out; }
-  if(filterType===2){ for(let i=0;i<len;i++){ const up=prevScanline?prevScanline[i]:0; out[i]=(out[i]+up)&0xFF; } return out; }
-  if(filterType===3){ for(let i=0;i<len;i++){ const left=(i>=bpp)?out[i-bpp]:0; const up=prevScanline?prevScanline[i]:0; const avg=Math.floor((left+up)/2); out[i]=(out[i]+avg)&0xFF; } return out; }
-  if(filterType===4){ for(let i=0;i<len;i++){ const left=(i>=bpp)?out[i-bpp]:0; const up=prevScanline?prevScanline[i]:0; const upLeft=(i>=bpp && prevScanline)?prevScanline[i-bpp]:0; const paeth=paethPredictor(left,up,upLeft); out[i]=(out[i]+paeth)&0xFF; } return out; }
-  throw new Error("Unsupported filter "+filterType);
-}
-function loadPngRGBA(path){
-  const data=fs.readFileSync(path);
-  if(!(data[0]===0x89 && data[1]===0x50 && data[2]===0x4E && data[3]===0x47)) throw new Error("PNG değil.");
-  let ptr=8; let width=0,height=0,bitDepth=0,colorType=0,interlace=0; const idats=[];
-  while(ptr<data.length){
-    const len=u32(data,ptr); ptr+=4;
-    const type=data.slice(ptr,ptr+4).toString("ascii"); ptr+=4;
-    const chunkData=data.slice(ptr,ptr+len); ptr+=len;
-    ptr+=4;
-    if(type==="IHDR"){ width=u32(chunkData,0); height=u32(chunkData,4); bitDepth=chunkData[8]; colorType=chunkData[9]; interlace=chunkData[12]; }
-    else if(type==="IDAT") idats.push(chunkData);
-    else if(type==="IEND") break;
-  }
-  if(bitDepth!==8 || colorType!==6) throw new Error("RGBA 8-bit PNG olmalı.");
-  if(interlace!==0) throw new Error("Adam7 desteklenmiyor.");
-  const inflated=zlib.inflateSync(Buffer.concat(idats));
-  const stride=width*4;
-  const outRGBA=Buffer.alloc(width*height*4);
-  let inPtr=0; let prev=null;
-  for(let y=0;y<height;y++){
-    const filterType=inflated[inPtr++];
-    const rawScan=inflated.slice(inPtr,inPtr+stride);
-    inPtr+=stride;
-    const recon=unfilterScanline(filterType,rawScan,prev,4);
-    recon.copy(outRGBA,y*stride,0,stride);
-    prev=recon;
-  }
-  return { width, height, data: outRGBA };
-}
-
-/* ---------- blit ---------- */
-function blitRGBA(pixels,W,srcRGBA,srcW,srcH,dstX,dstY,scale,colorMul){
-  const scaledW=Math.floor(srcW*scale);
-  const scaledH=Math.floor(srcH*scale);
-  for(let yy=0; yy<scaledH; yy++){
-    for(let xx=0; xx<scaledW; xx++){
-      const srcY=Math.floor(yy/scale);
-      const srcX=Math.floor(xx/scale);
-      const sIdx=(srcY*srcW+srcX)*4;
-      const sr=srcRGBA[sIdx], sg=srcRGBA[sIdx+1], sb=srcRGBA[sIdx+2], sa=srcRGBA[sIdx+3];
-      if(sa===0) continue;
-      const dx=dstX+xx, dy=dstY+yy;
-      const dIdx=(dy*W+dx)*4;
-      const a=sa/255, inv=1-a;
-      pixels[dIdx  ]=Math.round(sr*colorMul[0]*a + pixels[dIdx  ]*inv);
-      pixels[dIdx+1]=Math.round(sg*colorMul[1]*a + pixels[dIdx+1]*inv);
-      pixels[dIdx+2]=Math.round(sb*colorMul[2]*a + pixels[dIdx+2]*inv);
-      pixels[dIdx+3]=255;
-    }
-  }
-}
-
-/* ---------- Code39 map & helpers ---------- */
-const CODE39_MAP={
-  "0":"101001101101","1":"110100101011","2":"101100101011","3":"110110010101",
-  "4":"101001101011","5":"110100110101","6":"101100110101","7":"101001011011",
-  "8":"110100101101","9":"101100101101",
-  "A":"110101001011","B":"101101001011","C":"110110100101","D":"101011001011",
-  "E":"110101100101","F":"101101100101","G":"101010011011","H":"110101001101",
-  "I":"101101001101","J":"101011001101",
-  "K":"110101010011","L":"101101010011","M":"110110101001","N":"101011010011",
-  "O":"110101101001","P":"101101101001","Q":"101010110011","R":"110101011001",
-  "S":"101101011001","T":"101011011001",
-  "U":"110010101011","V":"100110101011","W":"110011010101","X":"100101101011",
-  "Y":"110010110101","Z":"100110110101",
-  "-":"100101011011",".":"110010101101"," ":"100110101101",
-  "$":"100100100101","/":"100100101001","+":"100101001001","%":"101001001001",
-  "*":"100101101101"
-};
-function makeBarcodeCore(){
-  return "FITFAK-" + Date.now().toString(36).toUpperCase();
-}
-function encodeCode39Data(core){
-  const data="*"+core.toUpperCase()+"*";
-  const parts=[];
-  for(const ch of data){
-    const patt=CODE39_MAP[ch];
-    if(!patt) throw new Error("Unsupported char:"+ch);
-    parts.push(patt);
-  }
-  return parts.join("0");
-}
-
-/* ---------- top half (grain + name) ---------- */
-function layoutNameLines(personName,fontData,fontPx,maxTextWidthPx){
-  const normalized=normalizeUpperTR(personName);
-  const words=normalized.length>0?normalized.split(/\s+/).filter(w=>w.length>0):[];
-  function W(s){ return measureTextTTF(s,fontData,fontPx); }
-  if(words.length===0) return [""];
-  if(words.length===1) return [words[0]];
-  if(words.length===2){
-    const both=words[0]+" "+words[1];
-    if(W(both)<=maxTextWidthPx) return [both];
-    return [words[0], words[1]];
-  }
-  const first=words[0], rest=words.slice(1).join(" ");
-  return [first,rest];
-}
-function drawTopHalfSS({ pixels, Wss, HhalfSS, fontData, personName }){
-  const prngByte = makePRNG(makeFastSeed());
-  applyGrainTransparentTop(pixels, Wss, HhalfSS, prngByte);
-
-  const color=[35,35,35,255];
-  const lineFontPx = HhalfSS * 0.32;
-  const sideMargin = Math.floor(Wss*0.06);
-  const maxTextWidthPx = Wss - sideMargin*2;
-  const lines = layoutNameLines(personName,fontData,lineFontPx,maxTextWidthPx);
-  const n = lines.length;
-  const lineGap = lineFontPx * 0.45;
-  const blockH = n*lineFontPx + (n-1)*lineGap;
-  const centerY = Math.floor(HhalfSS/2);
-  const blockY0 = Math.floor(centerY - blockH/2);
-
-  for(let i=0;i<n;i++){
-    const ln = lines[i];
-    const w = measureTextTTF(ln,fontData,lineFontPx);
-    const x = Math.floor((Wss-w)/2);
-    const baseline = Math.floor(blockY0 + i*(lineFontPx+lineGap) + lineFontPx);
-    drawTextTTF(pixels,Wss,ln,x,baseline,fontData,lineFontPx,color);
-  }
-}
-
-/* ---------- bottom half (dark band + logo + FITFAK) ---------- */
-function drawBottomHalfSS({ pixels, Wss, HhalfSS, startYss, fontData, pngLogoPath }){
-  const BASE_TONE = 35;
-  for(let y=startYss;y<startYss+HhalfSS;y++){
-    for(let x=0;x<Wss;x++){
-      const idx=(y*Wss+x)*4;
-      pixels[idx]=BASE_TONE; pixels[idx+1]=BASE_TONE; pixels[idx+2]=BASE_TONE; pixels[idx+3]=255;
-    }
-  }
-
-  const logo = loadPngRGBA(pngLogoPath);
-  const logoTargetH = Math.floor(HhalfSS * 0.6);
-  const scaleLogo = logoTargetH / logo.height;
-  const scaledLogoH = Math.floor(logo.height * scaleLogo);
-  const leftMargin = Math.floor(Wss * 0.06);
-  const logoX = leftMargin;
-  const centerY = startYss + Math.floor(HhalfSS*0.5);
-  const logoY = Math.floor(centerY - scaledLogoH/2);
-
-  blitRGBA(pixels, Wss, logo.data, logo.width, logo.height, logoX, logoY, scaleLogo, [1,1,1,1]);
-
-  // FITFAK büyük ortalı (aynı dikey merkez hattında olacak)
-  const textColor=[220,220,220,255];
-  const label = normalizeUpperTR("FITFAK");
-  const fitfakFontPx = HhalfSS * 0.6;
-  const txtW = measureTextTTF(label, fontData, fitfakFontPx);
-  const txtX = Math.floor((Wss - txtW)/2);
-  const baseline = Math.floor(centerY + fitfakFontPx*0.35);
-
-  drawTextTTF(pixels, Wss, label, txtX, baseline, fontData, fitfakFontPx, textColor);
-}
-
-/* ---------- barcode render (right panel) ---------- */
-function renderBarcodePanelFinal({ panelW, panelH, barcodeBits }){
-  const out = Buffer.alloc(panelW * panelH * 4);
-  for(let i=0;i<out.length;i+=4){ out[i]=255; out[i+1]=255; out[i+2]=255; out[i+3]=255; }
-
-  const quietX = 6; // küçültülmüş quiet zone
-  const usableW = panelW - quietX*2;
-
-  const patternLen = barcodeBits.length;
-
-  // module width: öncelik usableW / patternLen, ama minimum 2 px
-  let moduleW = Math.floor(usableW / patternLen);
-  if(moduleW < 2) moduleW = 2;
-
-  // Eğer moduleW çok büyük olursa (paneller küçükse) limitle
-  // ama genelde moduleW = 2..5 arası olacak ve çizgiler daha kalın
-  const barcodeW = moduleW * patternLen;
-  const startX = Math.floor((panelW - barcodeW) / 2);
-
-  const startY = 0;
-  const barHeight = panelH; // full height
-
-  for(let i=0;i<patternLen;i++){
-    if(barcodeBits[i] === "1"){
-      const x0 = startX + i*moduleW;
-      for(let xx=0; xx<moduleW; xx++){
-        const px = x0 + xx;
-        if(px<0 || px>=panelW) continue;
-        for(let yy=0; yy<barHeight; yy++){
-          const py = startY + yy;
-          const idx = (py*panelW + px)*4;
-          out[idx]=0; out[idx+1]=0; out[idx+2]=0; out[idx+3]=255;
-        }
-      }
-    }
-  }
-
-  return out;
-}
-
-/* ---------- PNG encode helpers ---------- */
-function crc32(buf){
-  let c=~0;
-  for(let i=0;i<buf.length;i++){
-    c ^= buf[i];
-    for(let k=0;k<8;k++) c = (c&1) ? (0xEDB88320 ^ (c>>>1)) : (c>>>1);
-  }
-  return (~c)>>>0;
-}
-function makeChunk(type,data){
-  const tb = Buffer.from(type, "ascii");
-  const lb = Buffer.alloc(4); lb.writeUInt32BE(data.length,0);
-  const crcVal = crc32(Buffer.concat([tb,data]));
-  const cb = Buffer.alloc(4); cb.writeUInt32BE(crcVal,0);
-  return Buffer.concat([lb,tb,data,cb]);
-}
-function makeIHDR(w,h){
-  const b = Buffer.alloc(13);
-  b.writeUInt32BE(w,0); b.writeUInt32BE(h,4);
-  b[8]=8; b[9]=6; b[10]=0; b[11]=0; b[12]=0;
-  return makeChunk("IHDR", b);
-}
-function makeIDAT(pixels,w,h){
-  const raw = Buffer.alloc((w*4+1)*h);
-  for(let y=0;y<h;y++){
-    raw[y*(w*4+1)] = 0;
-    pixels.copy(raw, y*(w*4+1)+1, y*w*4, (y+1)*w*4);
-  }
-  const def = zlib.deflateSync(raw);
-  return makeChunk("IDAT", def);
-}
-function makeIEND(){ return makeChunk("IEND", Buffer.alloc(0)); }
-
-/* ---------- main generator ---------- */
-function generateStamp({
-  fontPath,
-  pngLogoPath,
-  personName,
-  outPath,
-  finalW = 1280,
-  finalH = 320,
-  leftW = 560,
-  rightW = 720,
-  SS = 4
-}){
-  if(leftW + rightW !== finalW) throw new Error("leftW + rightW must equal finalW");
-
-  const halfH_final = finalH / 2; // 160
-  const HhalfSS = halfH_final * SS;
-  const HW = leftW * SS;
-  const HH_totalSS = finalH * SS;
-
-  // supersampled buffer for left panel
-  const pixSS = Buffer.alloc(HW * HH_totalSS * 4);
-  for(let i=0;i<pixSS.length;i+=4){ pixSS[i]=0; pixSS[i+1]=0; pixSS[i+2]=0; pixSS[i+3]=0; }
-
-  const fontBuf = fs.readFileSync(fontPath);
-  const fontData = parseTTF(fontBuf);
-
-  // draw top half (grain + name)
-  drawTopHalfSS({ pixels: pixSS, Wss: HW, HhalfSS: HhalfSS, fontData, personName });
-
-  // draw bottom half (dark band + logo + FITFAK)
-  drawBottomHalfSS({ pixels: pixSS, Wss: HW, HhalfSS: HhalfSS, startYss: HhalfSS, fontData, pngLogoPath });
-
-  // downsample left panel
-  const leftPanelFinalRGBA = downsample(pixSS, HW, HH_totalSS, leftW, finalH, SS);
-
-  // right panel barcode generation
-  const core = makeBarcodeCore();
-  const bits = encodeCode39Data(core);
-  const barcodePanelRGBA = renderBarcodePanelFinal({ panelW: rightW, panelH: finalH, barcodeBits: bits });
-
-  // final canvas
-  const finalPix = Buffer.alloc(finalW * finalH * 4);
-
-  // copy left
-  for(let y=0;y<finalH;y++){
-    const dstBase = (y*finalW)*4;
-    const srcBase = (y*leftW)*4;
-    leftPanelFinalRGBA.copy(finalPix, dstBase, srcBase, srcBase + leftW*4);
-  }
-  // copy right
-  for(let y=0;y<finalH;y++){
-    const dstBase = ((y*finalW)+leftW)*4;
-    const srcBase = (y*rightW)*4;
-    barcodePanelRGBA.copy(finalPix, dstBase, srcBase, srcBase + rightW*4);
-  }
-
-  const sig = Buffer.from([0x89,0x50,0x4E,0x47,0x0D,0x0A,0x1A,0x0A]);
-  const ihdr = makeIHDR(finalW, finalH);
-  const idat = makeIDAT(finalPix, finalW, finalH);
-  const iend = makeIEND();
-<<<<<<< HEAD
-  const pngBuf = Buffer.concat([sig, ihdr, idat, iend]);
-
-=======
-  const pngBuf = Buffer.concat([sig, ihdr, idat, iend]);
-
->>>>>>> 3ce4d7c4
-  if (outPath) {
-    fs.writeFileSync(outPath, pngBuf);
-  }
-
-  return pngBuf;
-}
-
-/* ---------- export + example run ---------- */
-module.exports = { generateStamp };
+// stamp_engine_v_final_1280.js
+// - finalW: 1280
+// - leftW: 560 (yazı/logo bölümü)
+// - rightW: 720 (barcode bölümü)
+// - increased barcode stroke thickness (moduleW >= 2)
+// - reduced quiet zones (quietX = 6)
+
+const fs = require("fs");
+const zlib = require("zlib");
+
+const TURKISH_LOCALE = "tr-TR";
+
+/* ---------- helpers ---------- */
+function normalizeUpperTR(value) {
+  if (typeof value !== "string") return "";
+  const n = value.normalize("NFC");
+  try { return n.toLocaleUpperCase(TURKISH_LOCALE).trim(); }
+  catch { return n.toUpperCase().trim(); }
+}
+function u16(buf, off) { return (buf[off] << 8) | buf[off+1]; }
+function i16(buf, off) { const v=u16(buf,off); return (v&0x8000)? v-0x10000 : v; }
+function u32(buf, off) { return (buf[off]*0x1000000)+((buf[off+1]<<16)|(buf[off+2]<<8)|buf[off+3]); }
+
+/* ---------- TTF parsing (same robust parser) ---------- */
+function parseTTF(ttf){
+  const numTables=u16(ttf,4);
+  let off=12;
+  const tables={};
+  for(let i=0;i<numTables;i++){
+    const tag=ttf.slice(off,off+4).toString("ascii");
+    const toff=u32(ttf,off+8);
+    const tlen=u32(ttf,off+12);
+    tables[tag]={offset:toff,length:tlen};
+    off+=16;
+  }
+  const headOff=tables['head'].offset;
+  const unitsPerEm=u16(ttf,headOff+18);
+  const indexToLocFormat=i16(ttf,headOff+50);
+
+  const hheaOff=tables['hhea'].offset;
+  const numberOfHMetrics=u16(ttf,hheaOff+34);
+
+  const maxpOff=tables['maxp'].offset;
+
+  const hmtxOff=tables['hmtx'].offset;
+  function getHMetric(glyphIndex){
+    const mc=numberOfHMetrics;
+    if(glyphIndex<mc){
+      const aw=u16(ttf,hmtxOff+glyphIndex*4);
+      const lsb=i16(ttf,hmtxOff+glyphIndex*4+2);
+      return {advanceWidth:aw, lsb};
+    } else {
+      const base=hmtxOff+(mc-1)*4;
+      const aw=u16(ttf,base);
+      const lsb=i16(ttf,hmtxOff+mc*4+(glyphIndex-mc)*2);
+      return {advanceWidth:aw, lsb};
+    }
+  }
+
+  const cmapOff=tables['cmap'].offset;
+  const cmapNumTable=u16(ttf,cmapOff+2);
+
+  function findFormat4Offset(){
+    function scan(fn){
+      for(let i=0;i<cmapNumTable;i++){
+        const pid=u16(ttf,cmapOff+4+i*8);
+        const eid=u16(ttf,cmapOff+4+i*8+2);
+        const subOffRel=u32(ttf,cmapOff+4+i*8+4);
+        const tableStart=cmapOff+subOffRel;
+        const fmt=u16(ttf,tableStart);
+        if(fmt===4 && fn(pid,eid)) return tableStart;
+      }
+      return null;
+    }
+    return scan((p,e)=>p===3&&(e===1||e===10)) ?? scan((p,_e)=>p===0);
+  }
+
+  const cmapFormat4Off=findFormat4Offset();
+  if(cmapFormat4Off==null) throw new Error("cmap format4 yok.");
+
+  function glyphIndexForCodePoint(code){
+    const segCountX2=u16(ttf,cmapFormat4Off+6);
+    const segCount=segCountX2/2;
+    const endCountOff=cmapFormat4Off+14;
+    const startCountOff=endCountOff+segCount*2+2;
+    const idDeltaOff=startCountOff+segCount*2;
+    const idRangeOffOff=idDeltaOff+segCount*2;
+
+    for(let s=0;s<segCount;s++){
+      const endCode=u16(ttf,endCountOff+s*2);
+      const startCode=u16(ttf,startCountOff+s*2);
+      if(code>=startCode && code<=endCode){
+        const idDelta=i16(ttf,idDeltaOff+s*2);
+        const idRangeOff=u16(ttf,idRangeOffOff+s*2);
+        if(idRangeOff===0) return (code+idDelta)&0xFFFF;
+        const roff=idRangeOffOff + s*2 + idRangeOff + (code-startCode)*2;
+        return u16(ttf,roff) || 0;
+      }
+    }
+    return 0;
+  }
+
+  const locaOff=tables['loca'].offset;
+  const glyfOff=tables['glyf'].offset;
+  function glyphOffsetAndLength(glyphIndex){
+    if(indexToLocFormat===0){
+      const off1=u16(ttf,locaOff+glyphIndex*2)*2;
+      const off2=u16(ttf,locaOff+(glyphIndex+1)*2)*2;
+      return {off:glyfOff+off1, len:off2-off1};
+    } else {
+      const off1=u32(ttf,locaOff+glyphIndex*4);
+      const off2=u32(ttf,locaOff+(glyphIndex+1)*4);
+      return {off:glyfOff+off1, len:off2-off1};
+    }
+  }
+
+  function getGlyph(glyphIndex){
+    const {off,len} = glyphOffsetAndLength(glyphIndex);
+    if(len===0) return null;
+    const numberOfContours=i16(ttf,off+0);
+    const xMin=i16(ttf,off+2), yMin=i16(ttf,off+4);
+    const xMax=i16(ttf,off+6), yMax=i16(ttf,off+8);
+
+    if(numberOfContours>=0){
+      let p=off+10;
+      const endPts=[];
+      for(let c=0;c<numberOfContours;c++){ endPts.push(u16(ttf,p)); p+=2; }
+      const instrLen = u16(ttf,p); p+=2;
+      p+=instrLen;
+      const totalPoints = endPts[endPts.length-1]+1;
+      const flagsArr = new Array(totalPoints);
+      for(let i=0;i<totalPoints;){
+        const f=ttf[p++]; flagsArr[i++]=f;
+        if(f&0x08){ const rep=ttf[p++]; for(let r=0;r<rep;r++) flagsArr[i++]=f; }
+      }
+      const xCoords=new Array(totalPoints); let xCur=0;
+      for(let i=0;i<totalPoints;i++){
+        const f=flagsArr[i];
+        if(f&0x02){ const dx=ttf[p++]; xCur+=(f&0x10)?dx:-dx; }
+        else { if(!(f&0x10)){ xCur+=i16(ttf,p); p+=2; } }
+        xCoords[i]=xCur;
+      }
+      const yCoords=new Array(totalPoints); let yCur=0;
+      for(let i=0;i<totalPoints;i++){
+        const f=flagsArr[i];
+        if(f&0x04){ const dy=ttf[p++]; yCur+=(f&0x20)?dy:-dy; }
+        else { if(!(f&0x20)){ yCur+=i16(ttf,p); p+=2; } }
+        yCoords[i]=yCur;
+      }
+      const contours=[]; let startPt=0;
+      for(let ci=0;ci<numberOfContours;ci++){
+        const endPt=endPts[ci];
+        const arr=[];
+        for(let pi=startPt;pi<=endPt;pi++){
+          arr.push({x:xCoords[pi], y:yCoords[pi], onCurve: !!(flagsArr[pi]&1)});
+        }
+        startPt=endPt+1;
+        contours.push(arr);
+      }
+      return { compound:false, bbox:{xMin,yMin,xMax,yMax}, contours };
+    }
+
+    // compound
+    let p2=off+10; const components=[];
+    const ARG_WORDS=0x0001, ARGS_ARE_XY=0x0002, HAS_SCALE=0x0008, HAS_XY_SCALE=0x0040, HAS_TRANSFORM=0x0080;
+    while(true){
+      if(p2+4>off+len) break;
+      const flags=u16(ttf,p2); p2+=2;
+      const compGlyphIndex=u16(ttf,p2); p2+=2;
+      let arg1,arg2;
+      if(flags & ARG_WORDS){ arg1=i16(ttf,p2); p2+=2; arg2=i16(ttf,p2); p2+=2; }
+      else { arg1=ttf[p2++]; if(arg1&0x80) arg1-=0x100; arg2=ttf[p2++]; if(arg2&0x80) arg2-=0x100; }
+      let m00=1,m01=0,m10=0,m11=1, dx=0, dy=0;
+      if(flags & ARGS_ARE_XY){ dx=arg1; dy=arg2; }
+      if(flags & HAS_SCALE){ const sc=i16(ttf,p2)/16384.0; p2+=2; m00=sc; m11=sc; }
+      else if(flags & HAS_XY_SCALE){ const sx=i16(ttf,p2)/16384.0; p2+=2; const sy=i16(ttf,p2)/16384.0; p2+=2; m00=sx; m11=sy; }
+      else if(flags & HAS_TRANSFORM){ m00=i16(ttf,p2)/16384.0; p2+=2; m01=i16(ttf,p2)/16384.0; p2+=2; m10=i16(ttf,p2)/16384.0; p2+=2; m11=i16(ttf,p2)/16384.0; p2+=2; }
+      components.push({glyphIndex:compGlyphIndex, dx, dy, m00, m01, m10, m11});
+      if(!(flags & 0x20)) break;
+    }
+    return { compound:true, bbox:{xMin,yMin,xMax,yMax}, components };
+  }
+
+  return { unitsPerEm, glyphIndexForCodePoint, getGlyph, getHMetric };
+}
+
+/* ---------- geometry helpers ---------- */
+function approxQuad(p0,p1,p2,steps=8){
+  const out=[];
+  for(let i=0;i<=steps;i++){
+    const t=i/steps, mt=1-t;
+    out.push({ x: mt*mt*p0.x + 2*mt*t*p1.x + t*t*p2.x, y: mt*mt*p0.y + 2*mt*t*p1.y + t*t*p2.y });
+  }
+  return out;
+}
+function contourToPolygon(contour, stepsPerCurve=8){
+  const n=contour.length;
+  function P(i){ return contour[(i+n)%n]; }
+  const poly=[];
+  for(let i=0;i<n;i++){
+    const p0=P(i), p1=P(i+1);
+    if(p0.onCurve && p1.onCurve){ poly.push({x:p0.x,y:p0.y}); }
+    else if(p0.onCurve && !p1.onCurve){
+      const p2=P(i+2);
+      if(p2.onCurve){
+        const seg=approxQuad(p0,p1,p2,stepsPerCurve);
+        for(let k=0;k<seg.length-1;k++) poly.push(seg[k]);
+      } else {
+        const mid={x:(p1.x+p2.x)/2, y:(p1.y+p2.y)/2};
+        const seg=approxQuad(p0,p1,mid,stepsPerCurve);
+        for(let k=0;k<seg.length-1;k++) poly.push(seg[k]);
+      }
+    } else if(!p0.onCurve && p1.onCurve){
+      // covered by previous
+    } else {
+      const mid={x:(p0.x+p1.x)/2, y:(p0.y+p1.y)/2};
+      poly.push(mid);
+    }
+  }
+  return poly;
+}
+function windingContains(px,py,polyList){
+  let wn=0;
+  for(const poly of polyList){
+    const pts=poly.pts;
+    for(let i=0,j=pts.length-1;i<pts.length;j=i++){
+      const xi=pts[i].x, yi=pts[i].y, xj=pts[j].x, yj=pts[j].y;
+      const inter = ((yi<=py && yj>py) || (yi>py && yj<=py));
+      if(inter){
+        const vt=(py-yi)/((yj-yi)||1e-9);
+        const xCross = xi + vt*(xj-xi);
+        if(xCross>px){ if(yj>yi) wn+=1; else wn-=1; }
+      }
+    }
+  }
+  return wn!==0;
+}
+
+/* ---------- raster glyphs ---------- */
+function rasterGlyphRecursive(pixels, W, fontData, glyphObj, drawX, baselineY, scale, color){
+  if(!glyphObj) return;
+  if(!glyphObj.compound){
+    const polys=[];
+    let minX=Infinity, maxX=-Infinity, minY=Infinity, maxY=-Infinity;
+    for(const contour of glyphObj.contours){
+      const polyPts=contourToPolygon(contour,8);
+      if(polyPts.length<3) continue;
+      for(const pt of polyPts){ if(pt.x<minX) minX=pt.x; if(pt.x>maxX) maxX=pt.x; if(pt.y<minY) minY=pt.y; if(pt.y>maxY) maxY=pt.y; }
+      polys.push({pts:polyPts});
+    }
+    if(minX===Infinity) return;
+    const x0=Math.floor(drawX + minX*scale);
+    const x1=Math.ceil (drawX + maxX*scale);
+    const y0=Math.floor(baselineY - maxY*scale);
+    const y1=Math.ceil (baselineY - minY*scale);
+
+    for(let py=y0; py<y1; py++){
+      if(py<0) continue;
+      for(let px=x0; px<x1; px++){
+        if(px<0 || px>=W) continue;
+        const fx=(px-drawX)/scale;
+        const fy=(baselineY-py)/scale;
+        if(windingContains(fx,fy,polys)){
+          const idx=(py*W+px)*4;
+          pixels[idx]=color[0]; pixels[idx+1]=color[1]; pixels[idx+2]=color[2]; pixels[idx+3]=color[3];
+        }
+      }
+    }
+    return;
+  }
+  for(const comp of glyphObj.components){
+    const subGlyph=fontData.getGlyph(comp.glyphIndex);
+    const subScaleX = scale * comp.m00;
+    const subScaleY = scale * comp.m11;
+    const mergedScale = (subScaleX + subScaleY) * 0.5;
+    rasterGlyphRecursive(pixels, W, fontData, subGlyph, drawX + comp.dx*scale, baselineY - comp.dy*scale, mergedScale, color);
+  }
+}
+
+/* ---------- text draw/measure ---------- */
+function drawTextTTF(pixels,W,text,startX,baselineY,fontData,fontSizePx,color){
+  const scale = fontSizePx / fontData.unitsPerEm;
+  let penX = startX;
+  for(const ch of text){
+    if(ch === " "){ penX += fontSizePx*0.4; continue; }
+    const code = ch.codePointAt(0);
+    const gIndex = fontData.glyphIndexForCodePoint(code);
+    if(!gIndex){ penX += fontSizePx*0.4; continue; }
+    const glyph = fontData.getGlyph(gIndex);
+    const {advanceWidth, lsb} = fontData.getHMetric(gIndex);
+    if(glyph){
+      rasterGlyphRecursive(pixels, W, fontData, glyph, penX + lsb*scale, baselineY, scale, color);
+    }
+    penX += advanceWidth*scale;
+  }
+  return penX;
+}
+function measureTextTTF(text,fontData,fontSizePx){
+  const scale = fontSizePx / fontData.unitsPerEm;
+  let pen = 0;
+  for(const ch of text){
+    if(ch===" "){ pen+=fontSizePx*0.4; continue; }
+    const gi = fontData.glyphIndexForCodePoint(ch.codePointAt(0));
+    if(!gi){ pen+=fontSizePx*0.4; continue; }
+    const m = fontData.getHMetric(gi);
+    pen += m.advanceWidth*scale;
+  }
+  return pen;
+}
+
+/* ---------- downsample ---------- */
+function downsample(pix,HW,HH,width,height,SS){
+  const out = Buffer.alloc(width*height*4);
+  for(let ty=0; ty<height; ty++){
+    for(let tx=0; tx<width; tx++){
+      const sx0 = tx*SS, sy0 = ty*SS;
+      let rSum=0,gSum=0,bSum=0,aSum=0,count=0;
+      for(let y=sy0;y<sy0+SS;y++){
+        for(let x=sx0;x<sx0+SS;x++){
+          const idx=(y*HW+x)*4;
+          rSum+=pix[idx]; gSum+=pix[idx+1]; bSum+=pix[idx+2]; aSum+=pix[idx+3]; count++;
+        }
+      }
+      const i2=(ty*width+tx)*4;
+      out[i2]=Math.round(rSum/count); out[i2+1]=Math.round(gSum/count); out[i2+2]=Math.round(bSum/count); out[i2+3]=Math.round(aSum/count);
+    }
+  }
+  return out;
+}
+
+/* ---------- grain PRNG ---------- */
+function makeFastSeed(){
+  const baseStr = Date.now().toString() + "|" + process.hrtime().join(":");
+  let h = 2166136261 >>> 0;
+  for(let i=0;i<baseStr.length;i++){
+    h ^= baseStr.charCodeAt(i);
+    h = Math.imul(h, 16777619) >>> 0;
+  }
+  return h >>> 0;
+}
+function makePRNG(seed){
+  let s = seed >>> 0;
+  return function(x,y){
+    s ^= (s << 13) >>> 0;
+    s ^= (s >>> 17);
+    s ^= (s << 5) >>> 0;
+    s = (s + ((x&0xffff) * 374761393 + (y&0xffff) * 668265263) ) >>> 0;
+    return (s & 0xFF);
+  };
+}
+function applyGrainTransparentTop(pix,W,H,prngByte){
+  for(let y=0;y<H;y++){
+    for(let x=0;x<W;x++){
+      const b = prngByte(x,y);
+      if (b % 20 === 0){
+        const idx=(y*W+x)*4; pix[idx]=0; pix[idx+1]=0; pix[idx+2]=0; pix[idx+3]=255; continue;
+      }
+      if (b % 137 === 0){
+        const idx=(y*W+x)*4; pix[idx]=30; pix[idx+1]=30; pix[idx+2]=30; pix[idx+3]=255;
+      }
+    }
+  }
+  const clusterSize=4;
+  for(let y=0;y<H;y+=3){
+    for(let x=0;x<W;x+=3){
+      const b=prngByte(x,y);
+      if((b%7)===0){
+        for(let yy=0;yy<clusterSize;yy++){
+          for(let xx=0;xx<clusterSize;xx++){
+            const px=x+xx, py=y+yy;
+            if(px>=W||py>=H) continue;
+            const idx=(py*W+px)*4; pix[idx]=0; pix[idx+1]=0; pix[idx+2]=0; pix[idx+3]=255;
+          }
+        }
+      }
+    }
+  }
+}
+
+/* ---------- PNG loader (logo) ---------- */
+function paethPredictor(a,b,c){ const p=a+b-c; const pa=Math.abs(p-a), pb=Math.abs(p-b), pc=Math.abs(p-c); if(pa<=pb && pa<=pc) return a; if(pb<=pc) return b; return c; }
+function unfilterScanline(filterType, scanline, prevScanline, bpp){
+  const out=Buffer.from(scanline);
+  const len=scanline.length;
+  if(filterType===0) return out;
+  if(filterType===1){ for(let i=0;i<len;i++){ const left=(i>=bpp)?out[i-bpp]:0; out[i]=(out[i]+left)&0xFF; } return out; }
+  if(filterType===2){ for(let i=0;i<len;i++){ const up=prevScanline?prevScanline[i]:0; out[i]=(out[i]+up)&0xFF; } return out; }
+  if(filterType===3){ for(let i=0;i<len;i++){ const left=(i>=bpp)?out[i-bpp]:0; const up=prevScanline?prevScanline[i]:0; const avg=Math.floor((left+up)/2); out[i]=(out[i]+avg)&0xFF; } return out; }
+  if(filterType===4){ for(let i=0;i<len;i++){ const left=(i>=bpp)?out[i-bpp]:0; const up=prevScanline?prevScanline[i]:0; const upLeft=(i>=bpp && prevScanline)?prevScanline[i-bpp]:0; const paeth=paethPredictor(left,up,upLeft); out[i]=(out[i]+paeth)&0xFF; } return out; }
+  throw new Error("Unsupported filter "+filterType);
+}
+function loadPngRGBA(path){
+  const data=fs.readFileSync(path);
+  if(!(data[0]===0x89 && data[1]===0x50 && data[2]===0x4E && data[3]===0x47)) throw new Error("PNG değil.");
+  let ptr=8; let width=0,height=0,bitDepth=0,colorType=0,interlace=0; const idats=[];
+  while(ptr<data.length){
+    const len=u32(data,ptr); ptr+=4;
+    const type=data.slice(ptr,ptr+4).toString("ascii"); ptr+=4;
+    const chunkData=data.slice(ptr,ptr+len); ptr+=len;
+    ptr+=4;
+    if(type==="IHDR"){ width=u32(chunkData,0); height=u32(chunkData,4); bitDepth=chunkData[8]; colorType=chunkData[9]; interlace=chunkData[12]; }
+    else if(type==="IDAT") idats.push(chunkData);
+    else if(type==="IEND") break;
+  }
+  if(bitDepth!==8 || colorType!==6) throw new Error("RGBA 8-bit PNG olmalı.");
+  if(interlace!==0) throw new Error("Adam7 desteklenmiyor.");
+  const inflated=zlib.inflateSync(Buffer.concat(idats));
+  const stride=width*4;
+  const outRGBA=Buffer.alloc(width*height*4);
+  let inPtr=0; let prev=null;
+  for(let y=0;y<height;y++){
+    const filterType=inflated[inPtr++];
+    const rawScan=inflated.slice(inPtr,inPtr+stride);
+    inPtr+=stride;
+    const recon=unfilterScanline(filterType,rawScan,prev,4);
+    recon.copy(outRGBA,y*stride,0,stride);
+    prev=recon;
+  }
+  return { width, height, data: outRGBA };
+}
+
+/* ---------- blit ---------- */
+function blitRGBA(pixels,W,srcRGBA,srcW,srcH,dstX,dstY,scale,colorMul){
+  const scaledW=Math.floor(srcW*scale);
+  const scaledH=Math.floor(srcH*scale);
+  for(let yy=0; yy<scaledH; yy++){
+    for(let xx=0; xx<scaledW; xx++){
+      const srcY=Math.floor(yy/scale);
+      const srcX=Math.floor(xx/scale);
+      const sIdx=(srcY*srcW+srcX)*4;
+      const sr=srcRGBA[sIdx], sg=srcRGBA[sIdx+1], sb=srcRGBA[sIdx+2], sa=srcRGBA[sIdx+3];
+      if(sa===0) continue;
+      const dx=dstX+xx, dy=dstY+yy;
+      const dIdx=(dy*W+dx)*4;
+      const a=sa/255, inv=1-a;
+      pixels[dIdx  ]=Math.round(sr*colorMul[0]*a + pixels[dIdx  ]*inv);
+      pixels[dIdx+1]=Math.round(sg*colorMul[1]*a + pixels[dIdx+1]*inv);
+      pixels[dIdx+2]=Math.round(sb*colorMul[2]*a + pixels[dIdx+2]*inv);
+      pixels[dIdx+3]=255;
+    }
+  }
+}
+
+/* ---------- Code39 map & helpers ---------- */
+const CODE39_MAP={
+  "0":"101001101101","1":"110100101011","2":"101100101011","3":"110110010101",
+  "4":"101001101011","5":"110100110101","6":"101100110101","7":"101001011011",
+  "8":"110100101101","9":"101100101101",
+  "A":"110101001011","B":"101101001011","C":"110110100101","D":"101011001011",
+  "E":"110101100101","F":"101101100101","G":"101010011011","H":"110101001101",
+  "I":"101101001101","J":"101011001101",
+  "K":"110101010011","L":"101101010011","M":"110110101001","N":"101011010011",
+  "O":"110101101001","P":"101101101001","Q":"101010110011","R":"110101011001",
+  "S":"101101011001","T":"101011011001",
+  "U":"110010101011","V":"100110101011","W":"110011010101","X":"100101101011",
+  "Y":"110010110101","Z":"100110110101",
+  "-":"100101011011",".":"110010101101"," ":"100110101101",
+  "$":"100100100101","/":"100100101001","+":"100101001001","%":"101001001001",
+  "*":"100101101101"
+};
+function makeBarcodeCore(){
+  return "FITFAK-" + Date.now().toString(36).toUpperCase();
+}
+function encodeCode39Data(core){
+  const data="*"+core.toUpperCase()+"*";
+  const parts=[];
+  for(const ch of data){
+    const patt=CODE39_MAP[ch];
+    if(!patt) throw new Error("Unsupported char:"+ch);
+    parts.push(patt);
+  }
+  return parts.join("0");
+}
+
+/* ---------- top half (grain + name) ---------- */
+function layoutNameLines(personName,fontData,fontPx,maxTextWidthPx){
+  const normalized=normalizeUpperTR(personName);
+  const words=normalized.length>0?normalized.split(/\s+/).filter(w=>w.length>0):[];
+  function W(s){ return measureTextTTF(s,fontData,fontPx); }
+  if(words.length===0) return [""];
+  if(words.length===1) return [words[0]];
+  if(words.length===2){
+    const both=words[0]+" "+words[1];
+    if(W(both)<=maxTextWidthPx) return [both];
+    return [words[0], words[1]];
+  }
+  const first=words[0], rest=words.slice(1).join(" ");
+  return [first,rest];
+}
+function drawTopHalfSS({ pixels, Wss, HhalfSS, fontData, personName }){
+  const prngByte = makePRNG(makeFastSeed());
+  applyGrainTransparentTop(pixels, Wss, HhalfSS, prngByte);
+
+  const color=[35,35,35,255];
+  const lineFontPx = HhalfSS * 0.32;
+  const sideMargin = Math.floor(Wss*0.06);
+  const maxTextWidthPx = Wss - sideMargin*2;
+  const lines = layoutNameLines(personName,fontData,lineFontPx,maxTextWidthPx);
+  const n = lines.length;
+  const lineGap = lineFontPx * 0.45;
+  const blockH = n*lineFontPx + (n-1)*lineGap;
+  const centerY = Math.floor(HhalfSS/2);
+  const blockY0 = Math.floor(centerY - blockH/2);
+
+  for(let i=0;i<n;i++){
+    const ln = lines[i];
+    const w = measureTextTTF(ln,fontData,lineFontPx);
+    const x = Math.floor((Wss-w)/2);
+    const baseline = Math.floor(blockY0 + i*(lineFontPx+lineGap) + lineFontPx);
+    drawTextTTF(pixels,Wss,ln,x,baseline,fontData,lineFontPx,color);
+  }
+}
+
+/* ---------- bottom half (dark band + logo + FITFAK) ---------- */
+function drawBottomHalfSS({ pixels, Wss, HhalfSS, startYss, fontData, pngLogoPath }){
+  const BASE_TONE = 35;
+  for(let y=startYss;y<startYss+HhalfSS;y++){
+    for(let x=0;x<Wss;x++){
+      const idx=(y*Wss+x)*4;
+      pixels[idx]=BASE_TONE; pixels[idx+1]=BASE_TONE; pixels[idx+2]=BASE_TONE; pixels[idx+3]=255;
+    }
+  }
+
+  const logo = loadPngRGBA(pngLogoPath);
+  const logoTargetH = Math.floor(HhalfSS * 0.6);
+  const scaleLogo = logoTargetH / logo.height;
+  const scaledLogoH = Math.floor(logo.height * scaleLogo);
+  const leftMargin = Math.floor(Wss * 0.06);
+  const logoX = leftMargin;
+  const centerY = startYss + Math.floor(HhalfSS*0.5);
+  const logoY = Math.floor(centerY - scaledLogoH/2);
+
+  blitRGBA(pixels, Wss, logo.data, logo.width, logo.height, logoX, logoY, scaleLogo, [1,1,1,1]);
+
+  // FITFAK büyük ortalı (aynı dikey merkez hattında olacak)
+  const textColor=[220,220,220,255];
+  const label = normalizeUpperTR("FITFAK");
+  const fitfakFontPx = HhalfSS * 0.6;
+  const txtW = measureTextTTF(label, fontData, fitfakFontPx);
+  const txtX = Math.floor((Wss - txtW)/2);
+  const baseline = Math.floor(centerY + fitfakFontPx*0.35);
+
+  drawTextTTF(pixels, Wss, label, txtX, baseline, fontData, fitfakFontPx, textColor);
+}
+
+/* ---------- barcode render (right panel) ---------- */
+function renderBarcodePanelFinal({ panelW, panelH, barcodeBits }){
+  const out = Buffer.alloc(panelW * panelH * 4);
+  for(let i=0;i<out.length;i+=4){ out[i]=255; out[i+1]=255; out[i+2]=255; out[i+3]=255; }
+
+  const quietX = 6; // küçültülmüş quiet zone
+  const usableW = panelW - quietX*2;
+
+  const patternLen = barcodeBits.length;
+
+  // module width: öncelik usableW / patternLen, ama minimum 2 px
+  let moduleW = Math.floor(usableW / patternLen);
+  if(moduleW < 2) moduleW = 2;
+
+  // Eğer moduleW çok büyük olursa (paneller küçükse) limitle
+  // ama genelde moduleW = 2..5 arası olacak ve çizgiler daha kalın
+  const barcodeW = moduleW * patternLen;
+  const startX = Math.floor((panelW - barcodeW) / 2);
+
+  const startY = 0;
+  const barHeight = panelH; // full height
+
+  for(let i=0;i<patternLen;i++){
+    if(barcodeBits[i] === "1"){
+      const x0 = startX + i*moduleW;
+      for(let xx=0; xx<moduleW; xx++){
+        const px = x0 + xx;
+        if(px<0 || px>=panelW) continue;
+        for(let yy=0; yy<barHeight; yy++){
+          const py = startY + yy;
+          const idx = (py*panelW + px)*4;
+          out[idx]=0; out[idx+1]=0; out[idx+2]=0; out[idx+3]=255;
+        }
+      }
+    }
+  }
+
+  return out;
+}
+
+/* ---------- PNG encode helpers ---------- */
+function crc32(buf){
+  let c=~0;
+  for(let i=0;i<buf.length;i++){
+    c ^= buf[i];
+    for(let k=0;k<8;k++) c = (c&1) ? (0xEDB88320 ^ (c>>>1)) : (c>>>1);
+  }
+  return (~c)>>>0;
+}
+function makeChunk(type,data){
+  const tb = Buffer.from(type, "ascii");
+  const lb = Buffer.alloc(4); lb.writeUInt32BE(data.length,0);
+  const crcVal = crc32(Buffer.concat([tb,data]));
+  const cb = Buffer.alloc(4); cb.writeUInt32BE(crcVal,0);
+  return Buffer.concat([lb,tb,data,cb]);
+}
+function makeIHDR(w,h){
+  const b = Buffer.alloc(13);
+  b.writeUInt32BE(w,0); b.writeUInt32BE(h,4);
+  b[8]=8; b[9]=6; b[10]=0; b[11]=0; b[12]=0;
+  return makeChunk("IHDR", b);
+}
+function makeIDAT(pixels,w,h){
+  const raw = Buffer.alloc((w*4+1)*h);
+  for(let y=0;y<h;y++){
+    raw[y*(w*4+1)] = 0;
+    pixels.copy(raw, y*(w*4+1)+1, y*w*4, (y+1)*w*4);
+  }
+  const def = zlib.deflateSync(raw);
+  return makeChunk("IDAT", def);
+}
+function makeIEND(){ return makeChunk("IEND", Buffer.alloc(0)); }
+
+/* ---------- main generator ---------- */
+function generateStamp({
+  fontPath,
+  pngLogoPath,
+  personName,
+  outPath,
+  finalW = 1280,
+  finalH = 320,
+  leftW = 560,
+  rightW = 720,
+  SS = 4
+}){
+  if(leftW + rightW !== finalW) throw new Error("leftW + rightW must equal finalW");
+
+  const halfH_final = finalH / 2; // 160
+  const HhalfSS = halfH_final * SS;
+  const HW = leftW * SS;
+  const HH_totalSS = finalH * SS;
+
+  // supersampled buffer for left panel
+  const pixSS = Buffer.alloc(HW * HH_totalSS * 4);
+  for(let i=0;i<pixSS.length;i+=4){ pixSS[i]=0; pixSS[i+1]=0; pixSS[i+2]=0; pixSS[i+3]=0; }
+
+  const fontBuf = fs.readFileSync(fontPath);
+  const fontData = parseTTF(fontBuf);
+
+  // draw top half (grain + name)
+  drawTopHalfSS({ pixels: pixSS, Wss: HW, HhalfSS: HhalfSS, fontData, personName });
+
+  // draw bottom half (dark band + logo + FITFAK)
+  drawBottomHalfSS({ pixels: pixSS, Wss: HW, HhalfSS: HhalfSS, startYss: HhalfSS, fontData, pngLogoPath });
+
+  // downsample left panel
+  const leftPanelFinalRGBA = downsample(pixSS, HW, HH_totalSS, leftW, finalH, SS);
+
+  // right panel barcode generation
+  const core = makeBarcodeCore();
+  const bits = encodeCode39Data(core);
+  const barcodePanelRGBA = renderBarcodePanelFinal({ panelW: rightW, panelH: finalH, barcodeBits: bits });
+
+  // final canvas
+  const finalPix = Buffer.alloc(finalW * finalH * 4);
+
+  // copy left
+  for(let y=0;y<finalH;y++){
+    const dstBase = (y*finalW)*4;
+    const srcBase = (y*leftW)*4;
+    leftPanelFinalRGBA.copy(finalPix, dstBase, srcBase, srcBase + leftW*4);
+  }
+  // copy right
+  for(let y=0;y<finalH;y++){
+    const dstBase = ((y*finalW)+leftW)*4;
+    const srcBase = (y*rightW)*4;
+    barcodePanelRGBA.copy(finalPix, dstBase, srcBase, srcBase + rightW*4);
+  }
+
+  const sig = Buffer.from([0x89,0x50,0x4E,0x47,0x0D,0x0A,0x1A,0x0A]);
+  const ihdr = makeIHDR(finalW, finalH);
+  const idat = makeIDAT(finalPix, finalW, finalH);
+  const iend = makeIEND();
+  const pngBuf = Buffer.concat([sig, ihdr, idat, iend]);
+
+  if (outPath) {
+    fs.writeFileSync(outPath, pngBuf);
+  }
+
+  return pngBuf;
+}
+
+/* ---------- export + example run ---------- */
+module.exports = { generateStamp };