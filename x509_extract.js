--- conflicted
+++ resolved
@@ -1,240 +1,156 @@
-'use strict';
-const { recommendHashForCurve } = require('./oids');
-
-function pemToDer(pem){
-  const b64 = String(pem).replace(/-----(BEGIN|END) CERTIFICATE-----/g,'').replace(/\s+/g,'');
-  return Buffer.from(b64, 'base64');
-}
-function readTLV(buf, pos){
-  const t = buf[pos]; let l = buf[pos+1], lenBytes = 1;
-  if (l & 0x80) { const n=l&0x7F; l=0; for(let i=0;i<n;i++) l=(l<<8)|buf[pos+2+i]; lenBytes=1+n; }
-  const hdr = 1 + lenBytes, start = pos + hdr, end = start + l;
-  return { tag:t, len:l, hdr, start, end, next:end };
-}
-function oidFromBytes(bytes){
-  const b=Buffer.from(bytes); if(!b.length) throw new Error('empty OID');
-  const first=b[0]; const arcs=[Math.floor(first/40), first%40]; let val=0;
-  for(let i=1;i<b.length;i++){ const v=b[i]; val=(val<<7)|(v&0x7f); if(!(v&0x80)){ arcs.push(val); val=0; } }
-  return arcs.join('.');
-}
-
-/** issuer (DER incl tag+len), serial content, SPKI alg OID, curve OID, recommended hash */
-function parseCertBasics(certDer){
-  let tlv = readTLV(certDer, 0); if (tlv.tag!==0x30) throw new Error('bad cert outer');
-  let p = tlv.start;
-  const tbs = readTLV(certDer, p); if (tbs.tag!==0x30) throw new Error('bad tbs'); p=tbs.start;
-  let v = readTLV(certDer, p); if (v.tag===0xA0) p=v.next; // version
-  const serial = readTLV(certDer, p); if (serial.tag!==0x02) throw new Error('no serial'); const serialContent = certDer.slice(serial.start, serial.end); p=serial.next;
-  v = readTLV(certDer, p); if (v.tag!==0x30) throw new Error('no sigalg'); p=v.next;
-  const issuer = readTLV(certDer, p); if (issuer.tag!==0x30) throw new Error('no issuer');
-  const issuerFullDER = certDer.slice(issuer.start - issuer.hdr, issuer.end); p=issuer.next;
-  v = readTLV(certDer, p); if (v.tag!==0x30) throw new Error('no validity'); p=v.next;
-  v = readTLV(certDer, p); if (v.tag!==0x30) throw new Error('no subject'); p=v.next;
-
-  const spki = readTLV(certDer, p); if (spki.tag!==0x30) throw new Error('no spki');
-  const spkiAlg = readTLV(certDer, spki.start); if (spkiAlg.tag!==0x30) throw new Error('spki.alg');
-  const algOidTLV = readTLV(certDer, spkiAlg.start); if (algOidTLV.tag!==0x06) throw new Error('spki.alg.oid');
-  const spkiAlgOid = oidFromBytes(certDer.slice(algOidTLV.start, algOidTLV.end));
-  let ecCurveOid = null;
-  if (spkiAlgOid === '1.2.840.10045.2.1') { // idEcPublicKey
-    const params = readTLV(certDer, algOidTLV.next);
-    if (params.tag === 0x06) ecCurveOid = oidFromBytes(certDer.slice(params.start, params.end));
-  }
-  let recommendedHash = 'sha256';
-  if (spkiAlgOid === '1.2.840.10045.2.1' && ecCurveOid) recommendedHash = recommendHashForCurve(ecCurveOid);
-  return { issuerFullDER, serialContent, spkiAlgOid, ecCurveOid, recommendedHash };
-}
-
-function _decodeASN1String(valueBuf, tag){
-  switch (tag) {
-    case 0x0C: // UTF8String
-      return valueBuf.toString('utf8');
-    case 0x13: // PrintableString
-    case 0x14: // T61String (treat as latin1)
-    case 0x16: // IA5String
-      return valueBuf.toString('latin1');
-    case 0x1E: { // BMPString (UTF-16BE)
-      let out = '';
-      for (let i = 0; i + 1 < valueBuf.length; i += 2) {
-        out += String.fromCharCode((valueBuf[i] << 8) | valueBuf[i + 1]);
-      }
-      return out;
-    }
-    default:
-      return valueBuf.toString('utf8');
-  }
-}
-
-function extractSubjectCommonName(certDer){
-  let top = readTLV(certDer, 0);
-  if (top.tag !== 0x30) throw new Error('bad cert outer');
-  let p = top.start;
-  const tbs = readTLV(certDer, p);
-  if (tbs.tag !== 0x30) throw new Error('bad tbs');
-  p = tbs.start;
-
-  let v = readTLV(certDer, p);
-  if (v.tag === 0xA0) p = v.next; // version
-  p = readTLV(certDer, p).next; // serial
-  p = readTLV(certDer, p).next; // signature algorithm
-  p = readTLV(certDer, p).next; // issuer
-  p = readTLV(certDer, p).next; // validity
-
-  const subject = readTLV(certDer, p);
-  if (subject.tag !== 0x30) throw new Error('no subject');
-
-  let sp = subject.start;
-  while (sp < subject.end) {
-    const rdnSet = readTLV(certDer, sp);
-    sp = rdnSet.next;
-    if (rdnSet.tag !== 0x31) continue;
-
-    let attrPos = rdnSet.start;
-    while (attrPos < rdnSet.end) {
-      const attr = readTLV(certDer, attrPos);
-      attrPos = attr.next;
-      if (attr.tag !== 0x30) continue;
-
-      const oidT = readTLV(certDer, attr.start);
-      if (oidT.tag !== 0x06) continue;
-      const oid = oidFromBytes(certDer.slice(oidT.start, oidT.end));
-
-      const valueT = readTLV(certDer, oidT.next);
-      if (oid === '2.5.4.3') { // commonName
-        const valueBuf = certDer.slice(valueT.start, valueT.end);
-        return _decodeASN1String(valueBuf, valueT.tag).trim();
-      }
-    }
-  }
-  return null;
-}
-
-/** Minimal KeyUsage & EKU parse (digitalSignature / contentCommitment / keyAgreement) */
-function parseKeyUsageAndEKU(certDer){
-  function tlv(buf,pos){ const t=buf[pos]; let l=buf[pos+1], n=1; if(l&0x80){const k=l&0x7F; l=0; for(let i=0;i<k;i++) l=(l<<8)|buf[pos+2+i]; n=1+k;} const s=pos+1+n, e=s+l; return {t,l,h:1+n,s,e,nxt:e}; }
-  function bytesToOid(bytes){ const b=Buffer.from(bytes); const f=b[0]; const arcs=[Math.floor(f/40), f%40]; let v=0; for(let i=1;i<b.length;i++){ const c=b[i]; v=(v<<7)|(c&0x7f); if(!(c&0x80)){ arcs.push(v); v=0; } } return arcs.join('.'); }
-  const out = { keyUsage:{}, eku:[] };
-
-  let p = tlv(certDer,0).s; const tbs = tlv(certDer,p); p = tbs.s;
-  let v = tlv(certDer,p); if (v.t===0xA0) p=v.nxt; // version
-  p = tlv(certDer,p).nxt; // serial
-  p = tlv(certDer,p).nxt; // sigalg
-  p = tlv(certDer,p).nxt; // issuer
-  p = tlv(certDer,p).nxt; // validity
-  p = tlv(certDer,p).nxt; // subject
-  p = tlv(certDer,p).nxt; // spki
-
-  // optional [1],[2]
-  for (let i=0;i<2;i++){ const maybe = tlv(certDer,p); if (maybe.t === (0xA1+i)) p = maybe.nxt; }
-
-  const ext = tlv(certDer,p);
-  if (ext.t!==0xA3) return out; // no extensions
-
-  const seq = tlv(certDer, ext.s);
-  let q = seq.s;
-  while (q < seq.nxt){
-    const e = tlv(certDer, q); q = e.nxt; // Extension (SEQ)
-    let r = e.s;
-    const oidT = tlv(certDer,r); const oid = bytesToOid(certDer.slice(oidT.s, oidT.e)); r = oidT.nxt;
-    const maybeBool = tlv(certDer,r); if (maybeBool.t===0x01) r = maybeBool.nxt; // critical ignored
-    const valOct = tlv(certDer,r); const val = certDer.slice(valOct.s, valOct.e);
-
-    if (oid === '2.5.29.15'){ // KeyUsage
-      const bs = tlv(val,0); if (bs.t!==0x03) continue;
-      const bitstr = val.slice(bs.s+1, bs.e); const b0 = bitstr[0]||0;
-      out.keyUsage.digitalSignature  = !!(b0 & 0x80);
-      out.keyUsage.contentCommitment = !!(b0 & 0x40);
-      out.keyUsage.keyAgreement      = !!(b0 & 0x08);
-    } else if (oid === '2.5.29.37'){ // EKU
-      const s2 = tlv(val,0); if (s2.t!==0x30) continue;
-      let z = s2.s; while (z < s2.nxt){ const o = tlv(val,z); if (o.t===0x06) out.eku.push(bytesToOid(val.slice(o.s,o.e))); z = o.nxt; }
-    }
-  }
-  return out;
-}
-
-<<<<<<< HEAD
-module.exports = { pemToDer, parseCertBasics, parseKeyUsageAndEKU, readTLV, oidFromBytes, extractSubjectCommonName };
-=======
-function decodeASN1String(valueBuf, tag){
-  if (tag === 0x0C) { // UTF8String
-    return Buffer.from(valueBuf).toString('utf8');
-  }
-  if (tag === 0x13 || tag === 0x16 || tag === 0x1A) { // PrintableString, IA5String, VisibleString
-    return Buffer.from(valueBuf).toString('latin1');
-  }
-  if (tag === 0x1E) { // BMPString (UTF-16BE)
-    const bytes = Buffer.from(valueBuf);
-    const chars = [];
-    for (let i = 0; i + 1 < bytes.length; i += 2) {
-      chars.push(String.fromCharCode((bytes[i] << 8) | bytes[i + 1]));
-    }
-    return chars.join('');
-  }
-  if (tag === 0x1C) { // UniversalString (UTF-32BE)
-    const bytes = Buffer.from(valueBuf);
-    const chars = [];
-    for (let i = 0; i + 3 < bytes.length; i += 4) {
-      const code = (bytes[i] << 24) | (bytes[i + 1] << 16) | (bytes[i + 2] << 8) | bytes[i + 3];
-      chars.push(String.fromCodePoint(code >>> 0));
-    }
-    return chars.join('');
-  }
-  // Default fallback: latin1
-  return Buffer.from(valueBuf).toString('latin1');
-}
-
-function extractSubjectAttributes(certDer){
-  const outer = readTLV(certDer, 0); if (outer.tag !== 0x30) throw new Error('bad cert outer');
-  const tbs = readTLV(certDer, outer.start); if (tbs.tag !== 0x30) throw new Error('bad tbs');
-  let p = tbs.start;
-  let v = readTLV(certDer, p); if (v.tag === 0xA0) p = v.next; // version
-  p = readTLV(certDer, p).next; // serial
-  p = readTLV(certDer, p).next; // sigalg
-  p = readTLV(certDer, p).next; // issuer
-  p = readTLV(certDer, p).next; // validity
-  const subjectTLV = readTLV(certDer, p); if (subjectTLV.tag !== 0x30) throw new Error('no subject');
-
-  const subjectBuf = certDer.slice(subjectTLV.start - subjectTLV.hdr, subjectTLV.end);
-  const attrs = [];
-  const seq = readTLV(subjectBuf, 0); if (seq.tag !== 0x30) return attrs;
-  let cursor = seq.start;
-  while (cursor < seq.end){
-    const set = readTLV(subjectBuf, cursor); cursor = set.next;
-    if (set.tag !== 0x31) continue; // SET
-    let sp = set.start;
-    while (sp < set.end){
-      const av = readTLV(subjectBuf, sp); sp = av.next;
-      if (av.tag !== 0x30) continue;
-      const oidTLV = readTLV(subjectBuf, av.start);
-      if (oidTLV.tag !== 0x06) continue;
-      const valueTLV = readTLV(subjectBuf, oidTLV.next);
-      const oid = oidFromBytes(subjectBuf.slice(oidTLV.start, oidTLV.end));
-      const value = decodeASN1String(subjectBuf.slice(valueTLV.start, valueTLV.end), valueTLV.tag);
-      attrs.push({ oid, value });
-    }
-  }
-  return attrs;
-}
-
-function extractSubjectCommonName(certDer){
-  try {
-    const attrs = extractSubjectAttributes(certDer);
-    const cnAttr = attrs.find((attr) => attr.oid === '2.5.4.3');
-    return cnAttr ? cnAttr.value : null;
-  } catch (_err) {
-    return null;
-  }
-}
-
-module.exports = {
-  pemToDer,
-  parseCertBasics,
-  parseKeyUsageAndEKU,
-  readTLV,
-  oidFromBytes,
-  extractSubjectAttributes,
-  extractSubjectCommonName
-};
-
->>>>>>> 3ce4d7c4
+'use strict';
+const { recommendHashForCurve } = require('./oids');
+
+function pemToDer(pem){
+  const b64 = String(pem).replace(/-----(BEGIN|END) CERTIFICATE-----/g,'').replace(/\s+/g,'');
+  return Buffer.from(b64, 'base64');
+}
+function readTLV(buf, pos){
+  const t = buf[pos]; let l = buf[pos+1], lenBytes = 1;
+  if (l & 0x80) { const n=l&0x7F; l=0; for(let i=0;i<n;i++) l=(l<<8)|buf[pos+2+i]; lenBytes=1+n; }
+  const hdr = 1 + lenBytes, start = pos + hdr, end = start + l;
+  return { tag:t, len:l, hdr, start, end, next:end };
+}
+function oidFromBytes(bytes){
+  const b=Buffer.from(bytes); if(!b.length) throw new Error('empty OID');
+  const first=b[0]; const arcs=[Math.floor(first/40), first%40]; let val=0;
+  for(let i=1;i<b.length;i++){ const v=b[i]; val=(val<<7)|(v&0x7f); if(!(v&0x80)){ arcs.push(val); val=0; } }
+  return arcs.join('.');
+}
+
+/** issuer (DER incl tag+len), serial content, SPKI alg OID, curve OID, recommended hash */
+function parseCertBasics(certDer){
+  let tlv = readTLV(certDer, 0); if (tlv.tag!==0x30) throw new Error('bad cert outer');
+  let p = tlv.start;
+  const tbs = readTLV(certDer, p); if (tbs.tag!==0x30) throw new Error('bad tbs'); p=tbs.start;
+  let v = readTLV(certDer, p); if (v.tag===0xA0) p=v.next; // version
+  const serial = readTLV(certDer, p); if (serial.tag!==0x02) throw new Error('no serial'); const serialContent = certDer.slice(serial.start, serial.end); p=serial.next;
+  v = readTLV(certDer, p); if (v.tag!==0x30) throw new Error('no sigalg'); p=v.next;
+  const issuer = readTLV(certDer, p); if (issuer.tag!==0x30) throw new Error('no issuer');
+  const issuerFullDER = certDer.slice(issuer.start - issuer.hdr, issuer.end); p=issuer.next;
+  v = readTLV(certDer, p); if (v.tag!==0x30) throw new Error('no validity'); p=v.next;
+  v = readTLV(certDer, p); if (v.tag!==0x30) throw new Error('no subject'); p=v.next;
+
+  const spki = readTLV(certDer, p); if (spki.tag!==0x30) throw new Error('no spki');
+  const spkiAlg = readTLV(certDer, spki.start); if (spkiAlg.tag!==0x30) throw new Error('spki.alg');
+  const algOidTLV = readTLV(certDer, spkiAlg.start); if (algOidTLV.tag!==0x06) throw new Error('spki.alg.oid');
+  const spkiAlgOid = oidFromBytes(certDer.slice(algOidTLV.start, algOidTLV.end));
+  let ecCurveOid = null;
+  if (spkiAlgOid === '1.2.840.10045.2.1') { // idEcPublicKey
+    const params = readTLV(certDer, algOidTLV.next);
+    if (params.tag === 0x06) ecCurveOid = oidFromBytes(certDer.slice(params.start, params.end));
+  }
+  let recommendedHash = 'sha256';
+  if (spkiAlgOid === '1.2.840.10045.2.1' && ecCurveOid) recommendedHash = recommendHashForCurve(ecCurveOid);
+  return { issuerFullDER, serialContent, spkiAlgOid, ecCurveOid, recommendedHash };
+}
+
+function _decodeASN1String(valueBuf, tag){
+  switch (tag) {
+    case 0x0C: // UTF8String
+      return valueBuf.toString('utf8');
+    case 0x13: // PrintableString
+    case 0x14: // T61String (treat as latin1)
+    case 0x16: // IA5String
+      return valueBuf.toString('latin1');
+    case 0x1E: { // BMPString (UTF-16BE)
+      let out = '';
+      for (let i = 0; i + 1 < valueBuf.length; i += 2) {
+        out += String.fromCharCode((valueBuf[i] << 8) | valueBuf[i + 1]);
+      }
+      return out;
+    }
+    default:
+      return valueBuf.toString('utf8');
+  }
+}
+
+function extractSubjectCommonName(certDer){
+  let top = readTLV(certDer, 0);
+  if (top.tag !== 0x30) throw new Error('bad cert outer');
+  let p = top.start;
+  const tbs = readTLV(certDer, p);
+  if (tbs.tag !== 0x30) throw new Error('bad tbs');
+  p = tbs.start;
+
+  let v = readTLV(certDer, p);
+  if (v.tag === 0xA0) p = v.next; // version
+  p = readTLV(certDer, p).next; // serial
+  p = readTLV(certDer, p).next; // signature algorithm
+  p = readTLV(certDer, p).next; // issuer
+  p = readTLV(certDer, p).next; // validity
+
+  const subject = readTLV(certDer, p);
+  if (subject.tag !== 0x30) throw new Error('no subject');
+
+  let sp = subject.start;
+  while (sp < subject.end) {
+    const rdnSet = readTLV(certDer, sp);
+    sp = rdnSet.next;
+    if (rdnSet.tag !== 0x31) continue;
+
+    let attrPos = rdnSet.start;
+    while (attrPos < rdnSet.end) {
+      const attr = readTLV(certDer, attrPos);
+      attrPos = attr.next;
+      if (attr.tag !== 0x30) continue;
+
+      const oidT = readTLV(certDer, attr.start);
+      if (oidT.tag !== 0x06) continue;
+      const oid = oidFromBytes(certDer.slice(oidT.start, oidT.end));
+
+      const valueT = readTLV(certDer, oidT.next);
+      if (oid === '2.5.4.3') { // commonName
+        const valueBuf = certDer.slice(valueT.start, valueT.end);
+        return _decodeASN1String(valueBuf, valueT.tag).trim();
+      }
+    }
+  }
+  return null;
+}
+
+/** Minimal KeyUsage & EKU parse (digitalSignature / contentCommitment / keyAgreement) */
+function parseKeyUsageAndEKU(certDer){
+  function tlv(buf,pos){ const t=buf[pos]; let l=buf[pos+1], n=1; if(l&0x80){const k=l&0x7F; l=0; for(let i=0;i<k;i++) l=(l<<8)|buf[pos+2+i]; n=1+k;} const s=pos+1+n, e=s+l; return {t,l,h:1+n,s,e,nxt:e}; }
+  function bytesToOid(bytes){ const b=Buffer.from(bytes); const f=b[0]; const arcs=[Math.floor(f/40), f%40]; let v=0; for(let i=1;i<b.length;i++){ const c=b[i]; v=(v<<7)|(c&0x7f); if(!(c&0x80)){ arcs.push(v); v=0; } } return arcs.join('.'); }
+  const out = { keyUsage:{}, eku:[] };
+
+  let p = tlv(certDer,0).s; const tbs = tlv(certDer,p); p = tbs.s;
+  let v = tlv(certDer,p); if (v.t===0xA0) p=v.nxt; // version
+  p = tlv(certDer,p).nxt; // serial
+  p = tlv(certDer,p).nxt; // sigalg
+  p = tlv(certDer,p).nxt; // issuer
+  p = tlv(certDer,p).nxt; // validity
+  p = tlv(certDer,p).nxt; // subject
+  p = tlv(certDer,p).nxt; // spki
+
+  // optional [1],[2]
+  for (let i=0;i<2;i++){ const maybe = tlv(certDer,p); if (maybe.t === (0xA1+i)) p = maybe.nxt; }
+
+  const ext = tlv(certDer,p);
+  if (ext.t!==0xA3) return out; // no extensions
+
+  const seq = tlv(certDer, ext.s);
+  let q = seq.s;
+  while (q < seq.nxt){
+    const e = tlv(certDer, q); q = e.nxt; // Extension (SEQ)
+    let r = e.s;
+    const oidT = tlv(certDer,r); const oid = bytesToOid(certDer.slice(oidT.s, oidT.e)); r = oidT.nxt;
+    const maybeBool = tlv(certDer,r); if (maybeBool.t===0x01) r = maybeBool.nxt; // critical ignored
+    const valOct = tlv(certDer,r); const val = certDer.slice(valOct.s, valOct.e);
+
+    if (oid === '2.5.29.15'){ // KeyUsage
+      const bs = tlv(val,0); if (bs.t!==0x03) continue;
+      const bitstr = val.slice(bs.s+1, bs.e); const b0 = bitstr[0]||0;
+      out.keyUsage.digitalSignature  = !!(b0 & 0x80);
+      out.keyUsage.contentCommitment = !!(b0 & 0x40);
+      out.keyUsage.keyAgreement      = !!(b0 & 0x08);
+    } else if (oid === '2.5.29.37'){ // EKU
+      const s2 = tlv(val,0); if (s2.t!==0x30) continue;
+      let z = s2.s; while (z < s2.nxt){ const o = tlv(val,z); if (o.t===0x06) out.eku.push(bytesToOid(val.slice(o.s,o.e))); z = o.nxt; }
+    }
+  }
+  return out;
+}
+
+module.exports = { pemToDer, parseCertBasics, parseKeyUsageAndEKU, readTLV, oidFromBytes, extractSubjectCommonName };